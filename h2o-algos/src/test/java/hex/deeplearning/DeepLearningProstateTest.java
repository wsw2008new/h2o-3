--- conflicted
+++ resolved
@@ -52,21 +52,13 @@
           if (classification && !frame.vec(resp).isCategorical()) {
             DKV.remove(frame._key);
             String respname = frame.name(resp);
-<<<<<<< HEAD
-            Vec r = frame.vec(respname).toCategorical();
-=======
             Vec r = frame.vec(respname).toCategoricalVec();
->>>>>>> 4f96ee57
             frame.remove(respname).remove();
             frame.add(respname, r);
             DKV.put(frame);
 
             DKV.remove(vframe._key);
-<<<<<<< HEAD
-            Vec vr = vframe.vec(respname).toCategorical();
-=======
             Vec vr = vframe.vec(respname).toCategoricalVec();
->>>>>>> 4f96ee57
             vframe.remove(respname).remove();
             vframe.add(respname, vr);
             DKV.put(vframe);
