--- conflicted
+++ resolved
@@ -54,11 +54,7 @@
           p._valid = test._key;
           p._response_column = train.names()[train.names().length-1];
           int ci = train.names().length-1;
-<<<<<<< HEAD
-          Scope.track(train.replace(ci, train.vecs()[ci].toCategorical())._key);
-=======
           Scope.track(train.replace(ci, train.vecs()[ci].toCategoricalVec()));
->>>>>>> 4f96ee57
           DKV.put(train);
           p._ignored_columns = new String[]{"EvapMM", "RISK_MM"}; //for weather data
           p._activation = DeepLearningParameters.Activation.RectifierWithDropout;
