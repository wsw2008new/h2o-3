package hex.tree.drf;


import hex.Model;
import hex.ModelMetricsBinomial;
import hex.ModelMetricsRegression;
import hex.SplitFrame;
import org.junit.Assert;
import org.junit.BeforeClass;
import org.junit.Ignore;
import org.junit.Test;
import water.*;
import water.exceptions.H2OModelBuilderIllegalArgumentException;
import water.fvec.Frame;
import water.fvec.RebalanceDataSet;
import water.fvec.Vec;
import water.util.Log;
import water.util.Triple;
import water.util.VecUtils;

import java.io.BufferedWriter;
import java.io.FileWriter;
import java.util.*;

import static org.junit.Assert.assertEquals;

public class DRFTest extends TestUtil {
  @BeforeClass public static void stall() { stall_till_cloudsize(1); }

  abstract static class PrepData { abstract int prep(Frame fr); }

  static String[] s(String...arr)  { return arr; }
  static long[]   a(long ...arr)   { return arr; }
  static long[][] a(long[] ...arr) { return arr; }

  @Test public void testClassIris1() throws Throwable {

    // iris ntree=1
    // the DRF should  use only subset of rows since it is using oob validation
    basicDRFTestOOBE_Classification(
            "./smalldata/iris/iris.csv", "iris.hex",
            new PrepData() {
              @Override
              int prep(Frame fr) {
                return fr.numCols() - 1;
              }
            },
            1,
            20,
            1,
            20,
            ard(ard(15, 0, 0),
                    ard(0, 18, 0),
                    ard(0, 1, 17)),
            s("Iris-setosa", "Iris-versicolor", "Iris-virginica"));

  }

  @Test public void testClassIris5() throws Throwable {
    // iris ntree=50
    basicDRFTestOOBE_Classification(
            "./smalldata/iris/iris.csv", "iris5.hex",
            new PrepData() {
              @Override
              int prep(Frame fr) {
                return fr.numCols() - 1;
              }
            },
            5,
            20,
            1,
            20,
            ard(ard(43, 0, 0),
                    ard(0, 37, 4),
                    ard(0, 4, 39)),
            s("Iris-setosa", "Iris-versicolor", "Iris-virginica"));
  }

  @Test public void testClassCars1() throws Throwable {
    // cars ntree=1
    basicDRFTestOOBE_Classification(
            "./smalldata/junit/cars.csv", "cars.hex",
            new PrepData() {
              @Override
              int prep(Frame fr) {
                fr.remove("name").remove();
                return fr.find("cylinders");
              }
            },
            1,
            20,
            1,
            20,
            ard(ard(0, 2, 0, 0, 0),
                    ard(0, 58, 8, 2, 0),
                    ard(0, 1, 0, 0, 0),
                    ard(1, 3, 1, 28, 1),
                    ard(0, 0, 0, 2, 37)),
            s("3", "4", "5", "6", "8"));
  }

  @Test public void testClassCars5() throws Throwable {
    basicDRFTestOOBE_Classification(
            "./smalldata/junit/cars.csv", "cars5.hex",
            new PrepData() {
              @Override
              int prep(Frame fr) {
                fr.remove("name").remove();
                return fr.find("cylinders");
              }
            },
            5,
            20,
            1,
            20,
            ard(ard(1, 2, 0, 0, 0),
                    ard(0, 177, 3,  3, 0),
                    ard(0, 2, 0, 0, 0),
                    ard(2, 5, 0, 68, 0),
                    ard(0, 0, 0, 2, 84)),
            s("3", "4", "5", "6", "8"));
  }

  @Test public void testConstantCols() throws Throwable {
    try {
      basicDRFTestOOBE_Classification(
              "./smalldata/poker/poker100", "poker.hex",
              new PrepData() {
                @Override
                int prep(Frame fr) {
                  for (int i = 0; i < 7; i++) {
                    fr.remove(3).remove();
                  }
                  return 3;
                }
              },
              1,
              20,
              1,
              20,
              null,
              null);
      Assert.fail();
    } catch( H2OModelBuilderIllegalArgumentException iae ) {
    /*pass*/
    }
  }

  @Ignore @Test public void testBadData() throws Throwable {
    basicDRFTestOOBE_Classification(
            "./smalldata/junit/drf_infinities.csv", "infinitys.hex",
            new PrepData() { @Override int prep(Frame fr) { return fr.find("DateofBirth"); } },
            1,
            20,
            1,
            20,
            ard(ard(6, 0),
                    ard(9, 1)),
            s("0", "1"));
  }

  //@Test
  public void testCreditSample1() throws Throwable {
    basicDRFTestOOBE_Classification(
            "./smalldata/kaggle/creditsample-training.csv.gz", "credit.hex",
            new PrepData() {
              @Override
              int prep(Frame fr) {
                fr.remove("MonthlyIncome").remove();
                return fr.find("SeriousDlqin2yrs");
              }
            },
            1,
            20,
            1,
            20,
            ard(ard(46294, 202),
                    ard(3187, 107)),
            s("0", "1"));

  }

  @Test public void testCreditProstate1() throws Throwable {
    basicDRFTestOOBE_Classification(
            "./smalldata/logreg/prostate.csv", "prostate.hex",
            new PrepData() {
              @Override
              int prep(Frame fr) {
                fr.remove("ID").remove();
                return fr.find("CAPSULE");
              }
            },
            1,
            20,
            1,
            20,
            ard(ard(0, 70),
                    ard(0, 59)),
            s("0", "1"));

  }

  @Test public void testCreditProstateRegression1() throws Throwable {
    basicDRFTestOOBE_Regression(
            "./smalldata/logreg/prostate.csv", "prostateRegression.hex",
            new PrepData() {
              @Override
              int prep(Frame fr) {
                fr.remove("ID").remove();
                return fr.find("AGE");
              }
            },
            1,
            20,
            1,
            10,
            59.87077260106929
    );

  }

  @Test public void testCreditProstateRegression5() throws Throwable {
    basicDRFTestOOBE_Regression(
            "./smalldata/logreg/prostate.csv", "prostateRegression5.hex",
            new PrepData() {
              @Override
              int prep(Frame fr) {
                fr.remove("ID").remove();
                return fr.find("AGE");
              }
            },
            5,
            20,
            1,
            10,
            58.857160962841164
    );

  }

  @Test public void testCreditProstateRegression50() throws Throwable {
    basicDRFTestOOBE_Regression(
            "./smalldata/logreg/prostate.csv", "prostateRegression50.hex",
            new PrepData() {
              @Override
              int prep(Frame fr) {
                fr.remove("ID").remove();
                return fr.find("AGE");
              }
            },
            50,
            20,
            1,
            10,
            49.42453594627541
    );

  }
  @Test public void testCzechboard() throws Throwable {
    basicDRFTestOOBE_Classification(
            "./smalldata/gbm_test/czechboard_300x300.csv", "czechboard_300x300.hex",
            new PrepData() {
              @Override
              int prep(Frame fr) {
                Vec resp = fr.remove("C2");
<<<<<<< HEAD
                fr.add("C2", resp.toCategorical());
=======
                fr.add("C2", VecUtils.toCategoricalVec(resp));
>>>>>>> 4f96ee57
                resp.remove();
                return fr.find("C3");
              }
            },
            50,
            20,
            1,
            20,
            ard(ard(0, 45000),
                    ard(0, 45000)),
            s("0", "1"));
  }

  @Test public void testProstate() throws Throwable {
    basicDRFTestOOBE_Classification(
            "./smalldata/prostate/prostate.csv.zip", "prostate2.zip.hex",
            new PrepData() {
              @Override
              int prep(Frame fr) {
                String[] names = fr.names().clone();
                Vec[] en = fr.remove(new int[]{1,4,5,8});
<<<<<<< HEAD
                fr.add(names[1], en[0].toCategorical()); //CAPSULE
                fr.add(names[4], en[1].toCategorical()); //DPROS
                fr.add(names[5], en[2].toCategorical()); //DCAPS
                fr.add(names[8], en[3].toCategorical()); //GLEASON
=======
                fr.add(names[1], VecUtils.toCategoricalVec(en[0])); //CAPSULE
                fr.add(names[4], VecUtils.toCategoricalVec(en[1])); //DPROS
                fr.add(names[5], VecUtils.toCategoricalVec(en[2])); //DCAPS
                fr.add(names[8], VecUtils.toCategoricalVec(en[3])); //GLEASON
>>>>>>> 4f96ee57
                for (Vec v : en) v.remove();
                fr.remove(0).remove(); //drop ID
                return 4; //CAPSULE
              }
            },
            4, //ntrees
            2, //bins
            1, //min_rows
            1, //max_depth
            null,
            s("0", "1"));
  }

  @Test public void testAlphabet() throws Throwable {
    basicDRFTestOOBE_Classification(
            "./smalldata/gbm_test/alphabet_cattest.csv", "alphabetClassification.hex",
            new PrepData() {
              @Override
              int prep(Frame fr) {
                return fr.find("y");
              }
            },
            1,
            20,
            1,
            20,
            ard(ard(670, 0),
                    ard(0, 703)),
            s("0", "1"));
  }
  @Test public void testAlphabetRegression() throws Throwable {
    basicDRFTestOOBE_Regression(
            "./smalldata/gbm_test/alphabet_cattest.csv", "alphabetRegression.hex",
            new PrepData() {
              @Override
              int prep(Frame fr) {
                return fr.find("y");
              }
            },
            1,
            20,
            1,
            10,
            0.0);
  }

  @Ignore  //1-vs-5 node discrepancy (parsing into different number of chunks?)
  @Test public void testAirlines() throws Throwable {
    basicDRFTestOOBE_Classification(
            "./smalldata/airlines/allyears2k_headers.zip", "airlines.hex",
            new PrepData() {
              @Override
              int prep(Frame fr) {
                for (String s : new String[]{
                        "DepTime", "ArrTime", "ActualElapsedTime",
                        "AirTime", "ArrDelay", "DepDelay", "Cancelled",
                        "CancellationCode", "CarrierDelay", "WeatherDelay",
                        "NASDelay", "SecurityDelay", "LateAircraftDelay", "IsArrDelayed"
                }) {
                  fr.remove(s).remove();
                }
                return fr.find("IsDepDelayed");
              }
            },
            7,
            20, 1, 20, ard(ard(7958, 11707), //1-node
                    ard(2709, 19024)),
//          a(a(7841, 11822), //5-node
//            a(2666, 19053)),
            s("NO", "YES"));
  }



  // Put response as the last vector in the frame and return possible frames to clean up later
  // Also fill DRF.
  static Vec unifyFrame(DRFModel.DRFParameters drf, Frame fr, PrepData prep, boolean classification) {
    int idx = prep.prep(fr);
    if( idx < 0 ) { idx = ~idx; }
    String rname = fr._names[idx];
    drf._response_column = fr.names()[idx];

    Vec resp = fr.vecs()[idx];
    Vec ret = null;
    if (classification) {
      ret = fr.remove(idx);
<<<<<<< HEAD
      fr.add(rname,resp.toCategorical());
=======
      fr.add(rname, VecUtils.toCategoricalVec(resp));
>>>>>>> 4f96ee57
    } else {
      fr.remove(idx);
      fr.add(rname,resp);
    }
    return ret;
  }

  public void basicDRFTestOOBE_Classification(String fnametrain, String hexnametrain, PrepData prep, int ntree, int nbins, int min_rows, int max_depth, double[][] expCM, String[] expRespDom) throws Throwable {
    basicDRF(fnametrain, hexnametrain, null, prep, ntree, max_depth, nbins, true, min_rows, expCM, -1, expRespDom);
  }
  public void basicDRFTestOOBE_Regression(String fnametrain, String hexnametrain, PrepData prep, int ntree, int nbins, int min_rows, int max_depth, double expMSE) throws Throwable {
    basicDRF(fnametrain, hexnametrain, null, prep, ntree, max_depth, nbins, false, min_rows, null, expMSE, null);
  }

  public void basicDRF(String fnametrain, String hexnametrain, String fnametest, PrepData prep, int ntree, int max_depth, int nbins, boolean classification, int min_rows, double[][] expCM, double expMSE, String[] expRespDom) throws Throwable {
    Scope.enter();
    DRFModel.DRFParameters drf = new DRFModel.DRFParameters();
    Frame frTest = null, pred = null;
    Frame frTrain = null;
    Frame test = null, res = null;
    DRFModel model = null;
    try {
      frTrain = parse_test_file(fnametrain);
      Vec removeme = unifyFrame(drf, frTrain, prep, classification);
      if (removeme != null) Scope.track(removeme);
      DKV.put(frTrain._key, frTrain);
      // Configure DRF
      drf._train = frTrain._key;
      drf._response_column = ((Frame)DKV.getGet(drf._train)).lastVecName();
      drf._ntrees = ntree;
      drf._max_depth = max_depth;
      drf._min_rows = min_rows;
      drf._stopping_rounds = 0; //no early stopping
//      drf._binomial_double_trees = new Random().nextBoolean();
      drf._nbins = nbins;
      drf._nbins_cats = nbins;
      drf._mtries = -1;
      drf._sample_rate = 0.66667f;   // Simulated sampling with replacement
      drf._seed = (1L<<32)|2;

      // Invoke DRF and block till the end
      DRF job = new DRF(drf);
      // Get the model
      model = job.trainModel().get();
      Log.info(model._output);
      Assert.assertTrue(job.isStopped()); //HEX-1817

      hex.ModelMetrics mm;
      if (fnametest != null) {
        frTest = parse_test_file(fnametest);
        pred = model.score(frTest);
        mm = hex.ModelMetrics.getFromDKV(model, frTest);
        // Check test set CM
      } else {
        mm = hex.ModelMetrics.getFromDKV(model, frTrain);
      }
      Assert.assertEquals("Number of trees differs!", ntree, model._output._ntrees);

      test = parse_test_file(fnametrain);
      res = model.score(test);

      // Build a POJO, validate same results
      Assert.assertTrue(model.testJavaScoring(test,res,1e-15));

      if (classification && expCM != null) {
        Assert.assertTrue("Expected: " + Arrays.deepToString(expCM) + ", Got: " + Arrays.deepToString(mm.cm()._cm),
                Arrays.deepEquals(mm.cm()._cm, expCM));

        String[] cmDom = model._output._domains[model._output._domains.length - 1];
        Assert.assertArrayEquals("CM domain differs!", expRespDom, cmDom);
        Log.info("\nOOB Training CM:\n" + mm.cm().toASCII());
        Log.info("\nTraining CM:\n" + hex.ModelMetrics.getFromDKV(model, test).cm().toASCII());
      } else if (!classification) {
        Assert.assertTrue("Expected: " + expMSE + ", Got: " + mm.mse(), expMSE == mm.mse());
        Log.info("\nOOB Training MSE: " + mm.mse());
        Log.info("\nTraining MSE: " + hex.ModelMetrics.getFromDKV(model, test).mse());
      }

      hex.ModelMetrics.getFromDKV(model, test);

    } finally {
      if (frTrain!=null) frTrain.remove();
      if (frTest!=null) frTest.remove();
      if( model != null ) model.delete(); // Remove the model
      if( pred != null ) pred.delete();
      if( test != null ) test.delete();
      if( res != null ) res.delete();
      Scope.exit();
    }
  }
  
  @Ignore
  @Test public void testAutoRebalance() {
    
    //First pass to warm up
    boolean warmUp = true;
    if (warmUp) {
      int[] warmUpChunks = {1, 2, 3, 4, 5};
      for (int chunk : warmUpChunks) {
        Frame tfr = null;

        Scope.enter();
        try {
          // Load data, hack frames
          tfr = parse_test_file("/Users/ludirehak/Downloads/train.csv.zip");

          DRFModel.DRFParameters parms = new DRFModel.DRFParameters();
          parms._train = tfr._key;
          parms._response_column = "Sales";
          parms._nbins = 1000;
          parms._ntrees = 10;
          parms._max_depth = 20;
          parms._mtries = -1;
          parms._min_rows = 10;
          parms._seed = 1234;
//          parms._rebalance_me = true;
//          parms._nchunks = 22;

          // Build a first model; all remaining models should be equal
          DRF job = new DRF(parms);
          DRFModel drf = job.trainModel().get();
          drf.delete();

        } finally {
          if (tfr != null) tfr.remove();
        }
        Scope.exit();
      }
    }
    
    
    int[] max_depths = {2,5,10,15,20};
    int[] chunks = {1, 2, 3, 4, 5, 6, 7, 8, 9, 10, 11, 12, 13, 14, 15, 16, 17, 18, 19, 20, 21, 22, 23, 24, 25, 26, 27, 28, 29, 30, 31, 32};
    boolean[] rebalanceMes = {true};
    int[] ntrees = {10};
    
    int totalLength = chunks.length*max_depths.length*rebalanceMes.length*ntrees.length;
    double[] executionTimes = new double[totalLength];
    int[] outputchunks = new int[totalLength];
    int[] outputdepths = new int[totalLength];
    boolean[] outputrebalanceme = new boolean[totalLength];
    int[] outputntrees = new int[totalLength];
    double[] R2 = new double[totalLength];
    int c = 0;
    for (int max_depth : max_depths) {
      for (int ntree: ntrees) {
        for (boolean rebalanceMe: rebalanceMes) {
          for (int chunk : chunks) {
            long startTime = System.currentTimeMillis();
            Scope.enter();
            // Load data, hack frames
            Frame tfr = parse_test_file("/Users/ludirehak/Downloads/train.csv.zip");

            DRFModel.DRFParameters parms = new DRFModel.DRFParameters();
            parms._train = tfr._key;
            parms._response_column = "Sales";
            parms._nbins = 1000;
            parms._mtries = -1;
            parms._min_rows = 10;
            parms._seed = 1234;
            
            parms._ntrees = ntree;
            parms._max_depth = max_depth;
//            parms._rebalance_me = rebalanceMe;
//            parms._nchunks = chunk;
            
            // Build a first model
            DRF job = new DRF(parms);
            DRFModel drf = job.trainModel().get();
            assertEquals(drf._output._ntrees, parms._ntrees);
            ModelMetricsRegression mm = (ModelMetricsRegression) drf._output._training_metrics;
            R2[c] = (double) Math.round(mm.r2() * 10000d) / 10000d;
            int actualChunk = job.train().anyVec().nChunks();
            drf.delete();

            tfr.remove();

            Scope.exit();
            executionTimes[c] = (System.currentTimeMillis() - startTime) / 1000d;
            if (!rebalanceMe) assert actualChunk == 22;
            outputchunks[c] = actualChunk;
            outputdepths[c] = max_depth;
            outputrebalanceme[c] = rebalanceMe;
            outputntrees[c] = drf._output._ntrees;
            Log.info("Iteration " + (c + 1) + " out of " + executionTimes.length);
            Log.info(" DEPTH: " + outputdepths[c] + " NTREES: "+ outputntrees[c] + " CHUNKS: " + outputchunks[c] + " EXECUTION TIME: " + executionTimes[c] + " R2: " + R2[c] + " Rebalanced: " + rebalanceMe + " WarmedUp: " + warmUp);
            c++;
          }
        }
      }
    }
    String fileName = "/Users/ludirehak/Desktop/DRFTestRebalance3.txt";
    //R code for plotting: plot(chunks,execution_time,t='n',main='Execution Time of DRF on Rebalanced Data');
    // for (i in 1:length(unique(max_depth))) {s = which(max_depth ==unique(max_depth)[i]); 
    // points(chunks[s],execution_time[s],col=i)};
    // legend('topright', legend= c('max_depth',unique(max_depth)),col = 0:length(unique(max_depth)),pch=1);
    try {
      FileWriter fileWriter = new FileWriter(fileName);
      BufferedWriter bufferedWriter = new BufferedWriter(fileWriter);
      bufferedWriter.write("max_depth,ntrees,nbins,min_rows,chunks,execution_time,r2,rebalanceMe,warmUp");
      bufferedWriter.newLine();
      for (int i = 0; i < executionTimes.length; i++) {
        bufferedWriter.write(outputdepths[i] +"," + outputntrees[i] + "," + 1000 + ","+ 10 + "," + outputchunks[i] + "," + executionTimes[i] +"," +R2[i] +","+(outputrebalanceme[i]? 1:0)+","+(warmUp?1:0));
        bufferedWriter.newLine();
      }
      bufferedWriter.close();
    } catch (Exception e) {
      Log.info("Fail");
    }

  }
  
  // PUBDEV-2476 Check reproducibility for the same # of chunks (i.e., same # of nodes) and same parameters
  @Test public void testChunks() {
    Frame tfr;
    final int N = 4;
    double[] mses = new double[N];
    int[] chunks = new int[]{1,13,19,39,500};

    for (int i=0; i<N; ++i) {
      Scope.enter();
      // Load data, hack frames
      tfr = parse_test_file("smalldata/covtype/covtype.20k.data");

      // rebalance to 256 chunks
      Key dest = Key.make("df.rebalanced.hex");
      RebalanceDataSet rb = new RebalanceDataSet(tfr, dest, chunks[i]);
      H2O.submitTask(rb);
      rb.join();
      tfr.delete();
      tfr = DKV.get(dest).get();
      Scope.track(tfr.replace(54, tfr.vecs()[54].toCategoricalVec()));
      DKV.put(tfr);

      DRFModel.DRFParameters parms = new DRFModel.DRFParameters();
      parms._train = tfr._key;
      parms._response_column = "C55";
      parms._ntrees = 10;
      parms._seed = 1234;

      // Build a first model; all remaining models should be equal
      DRF job = new DRF(parms);
      DRFModel drf = job.trainModel().get();
      assertEquals(drf._output._ntrees, parms._ntrees);

      mses[i] = drf._output._scored_train[drf._output._scored_train.length-1]._mse;
      drf.delete();
      if (tfr != null) tfr.remove();
      Scope.exit();
    }
    for (int i=0; i<mses.length; ++i) {
      Log.info("trial: " + i + " -> MSE: " + mses[i]);
    }
    for(double mse : mses)
      assertEquals(mse, mses[0], 1e-10);
  }

  //
  @Test public void testReproducibility() {
    Frame tfr=null;
    final int N = 5;
    double[] mses = new double[N];

    Scope.enter();
    try {
      // Load data, hack frames
      tfr = parse_test_file("smalldata/covtype/covtype.20k.data");

      // rebalance to 256 chunks
      Key dest = Key.make("df.rebalanced.hex");
      RebalanceDataSet rb = new RebalanceDataSet(tfr, dest, 256);
      H2O.submitTask(rb);
      rb.join();
      tfr.delete();
      tfr = DKV.get(dest).get();
<<<<<<< HEAD
//      Scope.track(tfr.replace(54, tfr.vecs()[54].toCategorical())._key);
=======
//      Scope.track(tfr.replace(54, tfr.vecs()[54].toCategoricalVec())._key);
>>>>>>> 4f96ee57
//      DKV.put(tfr);

      for (int i=0; i<N; ++i) {
        DRFModel.DRFParameters parms = new DRFModel.DRFParameters();
        parms._train = tfr._key;
        parms._response_column = "C55";
        parms._nbins = 1000;
        parms._ntrees = 1;
        parms._max_depth = 8;
        parms._mtries = -1;
        parms._min_rows = 10;
        parms._seed = 1234;

        // Build a first model; all remaining models should be equal
        DRFModel drf = new DRF(parms).trainModel().get();
        assertEquals(drf._output._ntrees, parms._ntrees);

        mses[i] = drf._output._scored_train[drf._output._scored_train.length-1]._mse;
        drf.delete();
      }
    } finally{
      if (tfr != null) tfr.remove();
    }
    Scope.exit();
    for (int i=0; i<mses.length; ++i) {
      Log.info("trial: " + i + " -> MSE: " + mses[i]);
    }
    for(double mse : mses)
      assertEquals(mse, mses[0], 1e-15);
  }

  // PUBDEV-557 Test dependency on # nodes (for small number of bins, but fixed number of chunks)
  @Test public void testReproducibilityAirline() {
    Frame tfr=null;
    final int N = 1;
    double[] mses = new double[N];

    Scope.enter();
    try {
      // Load data, hack frames
      tfr = parse_test_file("./smalldata/airlines/allyears2k_headers.zip");

      // rebalance to fixed number of chunks
      Key dest = Key.make("df.rebalanced.hex");
      RebalanceDataSet rb = new RebalanceDataSet(tfr, dest, 256);
      H2O.submitTask(rb);
      rb.join();
      tfr.delete();
      tfr = DKV.get(dest).get();
<<<<<<< HEAD
//      Scope.track(tfr.replace(54, tfr.vecs()[54].toCategorical())._key);
=======
//      Scope.track(tfr.replace(54, tfr.vecs()[54].toCategoricalVec())._key);
>>>>>>> 4f96ee57
//      DKV.put(tfr);
      for (String s : new String[]{
              "DepTime", "ArrTime", "ActualElapsedTime",
              "AirTime", "ArrDelay", "DepDelay", "Cancelled",
              "CancellationCode", "CarrierDelay", "WeatherDelay",
              "NASDelay", "SecurityDelay", "LateAircraftDelay", "IsArrDelayed"
      }) {
        tfr.remove(s).remove();
      }
      DKV.put(tfr);
      for (int i=0; i<N; ++i) {
        DRFModel.DRFParameters parms = new DRFModel.DRFParameters();
        parms._train = tfr._key;
        parms._response_column = "IsDepDelayed";
        parms._nbins = 10;
        parms._nbins_cats = 1024;
        parms._ntrees = 7;
        parms._max_depth = 10;
        parms._binomial_double_trees = false;
        parms._mtries = -1;
        parms._min_rows = 1;
        parms._sample_rate = 0.632f;   // Simulated sampling with replacement
        parms._balance_classes = true;
        parms._seed = (1L<<32)|2;

        // Build a first model; all remaining models should be equal
        DRFModel drf = new DRF(parms).trainModel().get();
        assertEquals(drf._output._ntrees, parms._ntrees);

        mses[i] = drf._output._training_metrics.mse();
        drf.delete();
      }
    } finally{
      if (tfr != null) tfr.remove();
    }
    Scope.exit();
    for (int i=0; i<mses.length; ++i) {
      Log.info("trial: " + i + " -> MSE: " + mses[i]);
    }
    for (int i=0; i<mses.length; ++i) {
      assertEquals(0.21313496892235484, mses[i], 1e-4); //check for the same result on 1 nodes and 5 nodes
    }
  }

  // HEXDEV-319
  @Ignore
  @Test public void testAirline() {
    Frame tfr=null;
    Frame test=null;

    Scope.enter();
    try {
      // Load data, hack frames
      tfr = parse_test_file(Key.make("air.hex"), "/users/arno/sz_bench_data/train-1m.csv");
      test = parse_test_file(Key.make("airt.hex"), "/users/arno/sz_bench_data/test.csv");
//      for (int i : new int[]{0,1,2}) {
<<<<<<< HEAD
//        tfr.vecs()[i] = tfr.vecs()[i].toCategorical();
//        test.vecs()[i] = test.vecs()[i].toCategorical();
=======
//        tfr.vecs()[i] = tfr.vecs()[i].toCategoricalVec();
//        test.vecs()[i] = test.vecs()[i].toCategoricalVec();
>>>>>>> 4f96ee57
//      }

      DRFModel.DRFParameters parms = new DRFModel.DRFParameters();
      parms._train = tfr._key;
      parms._valid = test._key;
      parms._ignored_columns = new String[]{"Origin","Dest"};
//      parms._ignored_columns = new String[]{"UniqueCarrier","Origin","Dest"};
//      parms._ignored_columns = new String[]{"UniqueCarrier","Origin"};
//      parms._ignored_columns = new String[]{"Month","DayofMonth","DayOfWeek","DepTime","UniqueCarrier","Origin","Distance"};
      parms._response_column = "dep_delayed_15min";
      parms._nbins = 20;
      parms._nbins_cats = 1024;
      parms._binomial_double_trees = new Random().nextBoolean(); //doesn't matter!
      parms._ntrees = 1;
      parms._max_depth = 3;
      parms._mtries = -1;
      parms._sample_rate = 0.632f;
      parms._min_rows = 10;
      parms._seed = 12;

      // Build a first model; all remaining models should be equal
      DRFModel drf = new DRF(parms).trainModel().get();
      Log.info("Training set AUC:   " + drf._output._training_metrics.auc_obj()._auc);
      Log.info("Validation set AUC: " + drf._output._validation_metrics.auc_obj()._auc);

      // all numerical
      assertEquals(drf._output._training_metrics.auc_obj()._auc, 0.6498819479528417, 1e-8);
      assertEquals(drf._output._validation_metrics.auc_obj()._auc, 0.6479974533672835, 1e-8);

      drf.delete();
    } finally{
      if (tfr != null) tfr.remove();
      if (test != null) test.remove();
    }
    Scope.exit();
  }

  static double _AUC = 1.0;
  static double _MSE = 0.041294642857142856;
  static double _R2 = 0.8313802083333334;
  static double _LogLoss = 0.14472835908293025;

  @Test
  public void testNoRowWeights() {
    Frame tfr = null, vfr = null;
    DRFModel drf = null;

    Scope.enter();
    try {
      tfr = parse_test_file("smalldata/junit/no_weights.csv");
      DKV.put(tfr);
      DRFModel.DRFParameters parms = new DRFModel.DRFParameters();
      parms._train = tfr._key;
      parms._response_column = "response";
      parms._seed = 234;
      parms._min_rows = 1;
      parms._max_depth = 2;
      parms._ntrees = 3;
      parms._r2_stopping = Double.MAX_VALUE; //don't stop early

      // Build a first model; all remaining models should be equal
      drf = new DRF(parms).trainModel().get();

      // OOB
      ModelMetricsBinomial mm = (ModelMetricsBinomial)drf._output._training_metrics;
      assertEquals(_AUC, mm.auc_obj()._auc, 1e-8);
      assertEquals(_MSE, mm.mse(), 1e-8);
      assertEquals(_R2, mm.r2(), 1e-6);
      assertEquals(_LogLoss, mm.logloss(), 1e-6);

    } finally {
      if (tfr != null) tfr.remove();
      if (vfr != null) vfr.remove();
      if (drf != null) drf.remove();
      Scope.exit();
    }
  }

  @Test
  public void testRowWeightsOne() {
    Frame tfr = null, vfr = null;
    DRFModel drf = null;

    Scope.enter();
    try {
      tfr = parse_test_file("smalldata/junit/weights_all_ones.csv");
      DKV.put(tfr);
      DRFModel.DRFParameters parms = new DRFModel.DRFParameters();
      parms._train = tfr._key;
      parms._response_column = "response";
      parms._weights_column = "weight";
      parms._seed = 234;
      parms._min_rows = 1;
      parms._max_depth = 2;
      parms._ntrees = 3;
      parms._r2_stopping = Double.MAX_VALUE; //don't stop early

      // Build a first model; all remaining models should be equal
      drf = new DRF(parms).trainModel().get();

      // OOB
      ModelMetricsBinomial mm = (ModelMetricsBinomial)drf._output._training_metrics;
      assertEquals(_AUC, mm.auc_obj()._auc, 1e-8);
      assertEquals(_MSE, mm.mse(), 1e-8);
      assertEquals(_R2, mm.r2(), 1e-6);
      assertEquals(_LogLoss, mm.logloss(), 1e-6);

    } finally {
      if (tfr != null) tfr.remove();
      if (vfr != null) vfr.remove();
      if (drf != null) drf.delete();
      Scope.exit();
    }
  }

  @Test
  public void testRowWeightsTwo() {
    Frame tfr = null, vfr = null;
    DRFModel drf = null;

    Scope.enter();
    try {
      tfr = parse_test_file("smalldata/junit/weights_all_twos.csv");
      DKV.put(tfr);
      DRFModel.DRFParameters parms = new DRFModel.DRFParameters();
      parms._train = tfr._key;
      parms._response_column = "response";
      parms._weights_column = "weight";
      parms._seed = 234;
      parms._min_rows = 2; //in terms of weighted rows
      parms._max_depth = 2;
      parms._ntrees = 3;
      parms._r2_stopping = Double.MAX_VALUE; //don't stop early

      // Build a first model; all remaining models should be equal
      drf = new DRF(parms).trainModel().get();

      // OOB
      ModelMetricsBinomial mm = (ModelMetricsBinomial)drf._output._training_metrics;
      assertEquals(_AUC, mm.auc_obj()._auc, 1e-8);
      assertEquals(_MSE, mm.mse(), 1e-8);
      assertEquals(_R2, mm.r2(), 1e-6);
      assertEquals(_LogLoss, mm.logloss(), 1e-6);

    } finally {
      if (tfr != null) tfr.remove();
      if (vfr != null) vfr.remove();
      if (drf != null) drf.delete();
      Scope.exit();
    }
  }

  @Ignore
  @Test
  public void testRowWeightsTiny() {
    Frame tfr = null, vfr = null;
    DRFModel drf = null;

    Scope.enter();
    try {
      tfr = parse_test_file("smalldata/junit/weights_all_tiny.csv");
      DKV.put(tfr);
      DRFModel.DRFParameters parms = new DRFModel.DRFParameters();
      parms._train = tfr._key;
      parms._response_column = "response";
      parms._weights_column = "weight";
      parms._seed = 234;
      parms._min_rows = 0.01242; // in terms of weighted rows
      parms._max_depth = 2;
      parms._ntrees = 3;

      // Build a first model; all remaining models should be equal
      drf = new DRF(parms).trainModel().get();

      // OOB
      ModelMetricsBinomial mm = (ModelMetricsBinomial)drf._output._training_metrics;
      assertEquals(_AUC, mm.auc_obj()._auc, 1e-8);
      assertEquals(_MSE, mm.mse(), 1e-8);
      assertEquals(_R2, mm.r2(), 1e-6);
      assertEquals(_LogLoss, mm.logloss(), 1e-6);

    } finally {
      if (tfr != null) tfr.remove();
      if (vfr != null) vfr.remove();
      if (drf != null) drf.delete();
      Scope.exit();
    }
  }

  @Test
  public void testNoRowWeightsShuffled() {
    Frame tfr = null, vfr = null;
    DRFModel drf = null;

    Scope.enter();
    try {
      tfr = parse_test_file("smalldata/junit/no_weights_shuffled.csv");
      DKV.put(tfr);
      DRFModel.DRFParameters parms = new DRFModel.DRFParameters();
      parms._train = tfr._key;
      parms._response_column = "response";
      parms._seed = 234;
      parms._min_rows = 1;
      parms._max_depth = 2;
      parms._ntrees = 3;
      parms._r2_stopping = Double.MAX_VALUE; //don't stop early

      // Build a first model; all remaining models should be equal
      drf = new DRF(parms).trainModel().get();

      // OOB
      // Shuffling changes the row sampling -> results differ
      ModelMetricsBinomial mm = (ModelMetricsBinomial)drf._output._training_metrics;
      assertEquals(1.0, mm.auc_obj()._auc, 1e-8);
      assertEquals(0.0290178571428571443, mm.mse(), 1e-8);
      assertEquals(0.8815104166666666, mm.r2(), 1e-6);
      assertEquals(0.10824081452821664, mm.logloss(), 1e-6);

    } finally {
      if (tfr != null) tfr.remove();
      if (vfr != null) vfr.remove();
      if (drf != null) drf.delete();
      Scope.exit();
    }
  }

  @Test
  public void testRowWeights() {
    Frame tfr = null, vfr = null;
    DRFModel drf = null;

    Scope.enter();
    try {
      tfr = parse_test_file("smalldata/junit/weights.csv");
      DKV.put(tfr);
      DRFModel.DRFParameters parms = new DRFModel.DRFParameters();
      parms._train = tfr._key;
      parms._response_column = "response";
      parms._weights_column = "weight";
      parms._seed = 234;
      parms._min_rows = 1;
      parms._max_depth = 2;
      parms._ntrees = 3;

      // Build a first model; all remaining models should be equal
      drf = new DRF(parms).trainModel().get();

      // OOB
      // Reduced number of rows changes the row sampling -> results differ
      ModelMetricsBinomial mm = (ModelMetricsBinomial)drf._output._training_metrics;
      assertEquals(1.0, mm.auc_obj()._auc, 1e-8);
      assertEquals(0.05823863636363636, mm.mse(), 1e-8);
      assertEquals(0.7651041666666667, mm.r2(), 1e-6);
      assertEquals(0.21035264541934587, mm.logloss(), 1e-6);


      // test set scoring (on the same dataset, but without normalizing the weights)
      Frame pred = drf.score(parms.train());
      hex.ModelMetricsBinomial mm2 = hex.ModelMetricsBinomial.getFromDKV(drf, parms.train());

      // Non-OOB
      assertEquals(1, mm2.auc_obj()._auc, 1e-8);
      assertEquals(0.0154320987654321, mm2.mse(), 1e-8);
      assertEquals(0.93827160493827166, mm2.r2(), 1e-8);
      assertEquals(0.08349430638608361, mm2.logloss(), 1e-8);

      pred.remove();
<<<<<<< HEAD
      job.remove();
=======
>>>>>>> 4f96ee57
    } finally {
      if (tfr != null) tfr.remove();
      if (vfr != null) vfr.remove();
      if (drf != null) drf.delete();
      Scope.exit();
    }
  }

  @Ignore
  @Test
  public void testNFold() {
    Frame tfr = null, vfr = null;
    DRFModel drf = null;

    Scope.enter();
    try {
      tfr = parse_test_file("./smalldata/airlines/allyears2k_headers.zip");
      for (String s : new String[]{
              "DepTime", "ArrTime", "ActualElapsedTime",
              "AirTime", "ArrDelay", "DepDelay", "Cancelled",
              "CancellationCode", "CarrierDelay", "WeatherDelay",
              "NASDelay", "SecurityDelay", "LateAircraftDelay", "IsArrDelayed"
      }) {
        tfr.remove(s).remove();
      }
      DKV.put(tfr);
      DRFModel.DRFParameters parms = new DRFModel.DRFParameters();
      parms._train = tfr._key;
      parms._response_column = "IsDepDelayed";
      parms._seed = 234;
      parms._min_rows = 2;
      parms._nfolds = 3;
      parms._max_depth = 5;
      parms._ntrees = 5;

      // Build a first model; all remaining models should be equal
      drf = new DRF(parms).trainModel().get();

      ModelMetricsBinomial mm = (ModelMetricsBinomial)drf._output._cross_validation_metrics;
      assertEquals(0.7276154565296726, mm.auc_obj()._auc, 1e-8); // 1 node
      assertEquals(0.21211607823987555, mm.mse(), 1e-8);
      assertEquals(0.14939930970822446, mm.r2(), 1e-6);
      assertEquals(0.6121968624307211, mm.logloss(), 1e-6);

    } finally {
      if (tfr != null) tfr.remove();
      if (vfr != null) vfr.remove();
      if (drf != null) {
        drf.deleteCrossValidationModels();
        drf.delete();
      }
      Scope.exit();
    }
  }

  @Test
  public void testNFoldBalanceClasses() {
    Frame tfr = null, vfr = null;
    DRFModel drf = null;

    Scope.enter();
    try {
      tfr = parse_test_file("./smalldata/airlines/allyears2k_headers.zip");
      for (String s : new String[]{
              "DepTime", "ArrTime", "ActualElapsedTime",
              "AirTime", "ArrDelay", "DepDelay", "Cancelled",
              "CancellationCode", "CarrierDelay", "WeatherDelay",
              "NASDelay", "SecurityDelay", "LateAircraftDelay", "IsArrDelayed"
      }) {
        tfr.remove(s).remove();
      }
      DKV.put(tfr);
      DRFModel.DRFParameters parms = new DRFModel.DRFParameters();
      parms._train = tfr._key;
      parms._response_column = "IsDepDelayed";
      parms._seed = 234;
      parms._min_rows = 2;
      parms._nfolds = 3;
      parms._max_depth = 5;
      parms._balance_classes = true;
      parms._ntrees = 5;

      // Build a first model; all remaining models should be equal
      drf = new DRF(parms).trainModel().get();

    } finally {
      if (tfr != null) tfr.remove();
      if (vfr != null) vfr.remove();
      if (drf != null) {
        drf.deleteCrossValidationModels();
        drf.delete();
      }
      Scope.exit();
    }
  }

  @Test
  public void testNfoldsOneVsRest() {
    Frame tfr = null;
    DRFModel drf1 = null;
    DRFModel drf2 = null;

    Scope.enter();
    try {
      tfr = parse_test_file("smalldata/junit/weights.csv");
      DKV.put(tfr);
      DRFModel.DRFParameters parms = new DRFModel.DRFParameters();
      parms._train = tfr._key;
      parms._response_column = "response";
      parms._seed = 9999;
      parms._min_rows = 2;
      parms._nfolds = (int) tfr.numRows();
      parms._fold_assignment = Model.Parameters.FoldAssignmentScheme.Modulo;
      parms._max_depth = 5;
      parms._ntrees = 5;

      drf1 = new DRF(parms).trainModel().get();

//            parms._nfolds = (int) tfr.numRows() + 1; //this is now an error
      drf2 = new DRF(parms).trainModel().get();

      ModelMetricsBinomial mm1 = (ModelMetricsBinomial)drf1._output._cross_validation_metrics;
      ModelMetricsBinomial mm2 = (ModelMetricsBinomial)drf2._output._cross_validation_metrics;
      assertEquals(mm1.auc_obj()._auc, mm2.auc_obj()._auc, 1e-12);
      assertEquals(mm1.mse(), mm2.mse(), 1e-12);
      assertEquals(mm1.r2(), mm2.r2(), 1e-12);
      assertEquals(mm1.logloss(), mm2.logloss(), 1e-12);

      //TODO: add check: the correct number of individual models were built. PUBDEV-1690

    } finally {
      if (tfr != null) tfr.remove();
      if (drf1 != null) {
        drf1.deleteCrossValidationModels();
        drf1.delete();
      }
      if (drf2 != null) {
        drf2.deleteCrossValidationModels();
        drf2.delete();
      }
      Scope.exit();
    }
  }

  @Test
  public void testNfoldsInvalidValues() {
    Frame tfr = null;
    DRFModel drf1 = null;
    DRFModel drf2 = null;
    DRFModel drf3 = null;

    Scope.enter();
    try {
      tfr = parse_test_file("./smalldata/airlines/allyears2k_headers.zip");
      for (String s : new String[]{
              "DepTime", "ArrTime", "ActualElapsedTime",
              "AirTime", "ArrDelay", "DepDelay", "Cancelled",
              "CancellationCode", "CarrierDelay", "WeatherDelay",
              "NASDelay", "SecurityDelay", "LateAircraftDelay", "IsArrDelayed"
      }) {
        tfr.remove(s).remove();
      }
      DKV.put(tfr);
      DRFModel.DRFParameters parms = new DRFModel.DRFParameters();
      parms._train = tfr._key;
      parms._response_column = "IsDepDelayed";
      parms._seed = 234;
      parms._min_rows = 2;
      parms._max_depth = 5;
      parms._ntrees = 5;

      parms._nfolds = 0;
      drf1 = new DRF(parms).trainModel().get();

      parms._nfolds = 1;
      try {
        Log.info("Trying nfolds==1.");
        drf2 = new DRF(parms).trainModel().get();
        Assert.fail("Should toss H2OModelBuilderIllegalArgumentException instead of reaching here");
      } catch(H2OModelBuilderIllegalArgumentException e) {}

      parms._nfolds = -99;
      try {
        Log.info("Trying nfolds==-99.");
        drf3 = new DRF(parms).trainModel().get();
        Assert.fail("Should toss H2OModelBuilderIllegalArgumentException instead of reaching here");
      } catch(H2OModelBuilderIllegalArgumentException e) {}

    } finally {
      if (tfr != null) tfr.remove();
      if (drf1 != null) drf1.delete();
      if (drf2 != null) drf2.delete();
      if (drf3 != null) drf3.delete();
      Scope.exit();
    }
  }

  @Test
  public void testNfoldsCVAndValidation() {
    Frame tfr = null, vfr = null;
    DRFModel drf = null;

    Scope.enter();
    try {
      tfr = parse_test_file("smalldata/junit/weights.csv");
      vfr = parse_test_file("smalldata/junit/weights.csv");
      DKV.put(tfr);
      DRFModel.DRFParameters parms = new DRFModel.DRFParameters();
      parms._train = tfr._key;
      parms._valid = vfr._key;
      parms._response_column = "response";
      parms._min_rows = 2;
      parms._max_depth = 2;
      parms._nfolds = 2;
      parms._ntrees = 3;
      parms._seed = 11233;

      try {
        Log.info("Trying N-fold cross-validation AND Validation dataset provided.");
        drf = new DRF(parms).trainModel().get();
      } catch(H2OModelBuilderIllegalArgumentException e) {
        Assert.fail("Should not toss H2OModelBuilderIllegalArgumentException.");
      }

    } finally {
      if (tfr != null) tfr.remove();
      if (vfr != null) vfr.remove();
      if (drf != null) {
        drf.deleteCrossValidationModels();
        drf.delete();
      }
      Scope.exit();
    }
  }

  @Test
  public void testNfoldsConsecutiveModelsSame() {
    Frame tfr = null;
    Vec old = null;
    DRFModel drf1 = null;
    DRFModel drf2 = null;

    Scope.enter();
    try {
      tfr = parse_test_file("smalldata/junit/cars_20mpg.csv");
      tfr.remove("name").remove(); // Remove unique id
      tfr.remove("economy").remove();
      old = tfr.remove("economy_20mpg");
<<<<<<< HEAD
      tfr.add("economy_20mpg", old.toCategorical()); // response to last column
=======
      tfr.add("economy_20mpg", VecUtils.toCategoricalVec(old)); // response to last column
>>>>>>> 4f96ee57
      DKV.put(tfr);

      DRFModel.DRFParameters parms = new DRFModel.DRFParameters();
      parms._train = tfr._key;
      parms._response_column = "economy_20mpg";
      parms._min_rows = 2;
      parms._max_depth = 2;
      parms._nfolds = 3;
      parms._ntrees = 3;
      parms._seed = 77777;

      drf1 = new DRF(parms).trainModel().get();

      drf2 = new DRF(parms).trainModel().get();

      ModelMetricsBinomial mm1 = (ModelMetricsBinomial)drf1._output._cross_validation_metrics;
      ModelMetricsBinomial mm2 = (ModelMetricsBinomial)drf2._output._cross_validation_metrics;
      assertEquals(mm1.auc_obj()._auc, mm2.auc_obj()._auc, 1e-12);
      assertEquals(mm1.mse(), mm2.mse(), 1e-12);
      assertEquals(mm1.r2(), mm2.r2(), 1e-12);
      assertEquals(mm1.logloss(), mm2.logloss(), 1e-12);

    } finally {
      if (tfr != null) tfr.remove();
      if (old != null) old.remove();
      if (drf1 != null) {
        drf1.deleteCrossValidationModels();
        drf1.delete();
      }
      if (drf2 != null) {
        drf2.deleteCrossValidationModels();
        drf2.delete();
      }
      Scope.exit();
    }
  }

  @Test
  public void testMTrys() {
    Frame tfr = null;
    Vec old = null;
    DRFModel drf1 = null;

    for (int i=1; i<=6; ++i) {
      Scope.enter();
      try {
        tfr = parse_test_file("smalldata/junit/cars_20mpg.csv");
        tfr.remove("name").remove(); // Remove unique id
        tfr.remove("economy").remove();
        old = tfr.remove("economy_20mpg");
<<<<<<< HEAD
        tfr.add("economy_20mpg", old.toCategorical()); // response to last column
=======
        tfr.add("economy_20mpg", VecUtils.toCategoricalVec(old)); // response to last column
>>>>>>> 4f96ee57
        DKV.put(tfr);

        DRFModel.DRFParameters parms = new DRFModel.DRFParameters();
        parms._train = tfr._key;
        parms._response_column = "economy_20mpg";
        parms._min_rows = 2;
        parms._ntrees = 5;
        parms._max_depth = 5;
        parms._nfolds = 3;
        parms._mtries = i;

        drf1 = new DRF(parms).trainModel().get();

        ModelMetricsBinomial mm1 = (ModelMetricsBinomial) drf1._output._cross_validation_metrics;
        Assert.assertTrue(mm1._auc != null);

      } finally {
        if (tfr != null) tfr.remove();
        if (old != null) old.remove();
        if (drf1 != null) {
          drf1.deleteCrossValidationModels();
          drf1.delete();
        }
        Scope.exit();
      }
    }
  }

  @Test
  public void testStochasticDRFEquivalent() {
    Frame tfr = null, vfr = null;
    DRFModel gbm = null;

    Scope.enter();
    try {
      tfr = parse_test_file("./smalldata/junit/cars.csv");
      for (String s : new String[]{
              "name",
      }) {
        tfr.remove(s).remove();
      }
      DKV.put(tfr);
      DRFModel.DRFParameters parms = new DRFModel.DRFParameters();
      parms._train = tfr._key;
      parms._response_column = "cylinders"; //regression
      parms._seed = 234;
      parms._min_rows = 2;
      parms._max_depth = 5;
      parms._r2_stopping = 2;
      parms._ntrees = 5;
      parms._mtries = 3;
      parms._sample_rate = 0.5f;

      // Build a first model; all remaining models should be equal
      gbm = new DRF(parms).trainModel().get();

      ModelMetricsRegression mm = (ModelMetricsRegression)gbm._output._training_metrics;
      assertEquals(0.12413922945308474, mm.mse(), 1e-4);

    } finally {
      if (tfr != null) tfr.remove();
      if (vfr != null) vfr.remove();
      if (gbm != null) gbm.delete();
      Scope.exit();
    }
  }

  @Test
  public void testColSamplingPerTree() {
    Frame tfr = null;
    Key[] ksplits = new Key[0];
    try{
      tfr=parse_test_file("./smalldata/gbm_test/ecology_model.csv");
      SplitFrame sf = new SplitFrame(tfr,new double[] { 0.5, 0.5 }, new Key[] { Key.make("train.hex"), Key.make("test.hex")});
      // Invoke the job
      sf.exec().get();
      ksplits = sf._destination_frames;

      DRFModel drf = null;
      float[] sample_rates = new float[]{0.2f, 0.4f, 0.6f, 0.8f, 1.0f};
      float[] col_sample_rates = new float[]{0.4f, 0.6f, 0.8f, 1.0f};
      float[] col_sample_rates_per_tree = new float[]{0.4f, 0.6f, 0.8f, 1.0f};

      Map<Double, Triple<Float>> hm = new TreeMap<>();
      for (float sample_rate : sample_rates) {
        for (float col_sample_rate : col_sample_rates) {
          for (float col_sample_rate_per_tree : col_sample_rates_per_tree) {
            Scope.enter();
            try {
              DRFModel.DRFParameters parms = new DRFModel.DRFParameters();
              parms._train = ksplits[0];
              parms._valid = ksplits[1];
              parms._response_column = "Angaus"; //regression
              parms._seed = 234;
              parms._min_rows = 1;
              parms._max_depth = 15;
              parms._ntrees = 2;
              parms._mtries = Math.max(1,(int)(col_sample_rate*(tfr.numCols()-1)));
              parms._col_sample_rate_per_tree = col_sample_rate_per_tree;
              parms._sample_rate = sample_rate;

              // Build a first model; all remaining models should be equal
              DRF job = new DRF(parms);
              drf = job.trainModel().get();

              // too slow, but passes (now)
//            // Build a POJO, validate same results
//            Frame pred = drf.score(tfr);
//            Assert.assertTrue(drf.testJavaScoring(tfr,pred,1e-15));
//            pred.remove();

              ModelMetricsRegression mm = (ModelMetricsRegression)drf._output._validation_metrics;
              hm.put(mm.mse(), new Triple<>(sample_rate, col_sample_rate, col_sample_rate_per_tree));

            } finally {
              if (drf != null) drf.delete();
              Scope.exit();
            }
          }
        }
      }
      Iterator<Map.Entry<Double, Triple<Float>>> it;
      Triple<Float> last = null;
      // iterator over results (min to max MSE) - best to worst
      for (it=hm.entrySet().iterator(); it.hasNext();) {
        Map.Entry<Double, Triple<Float>> n = it.next();
        Log.info( "MSE: " + n.getKey()
            + ", row sample: " + n.getValue().v1
            + ", col sample: " + n.getValue().v2
            + ", col sample per tree: " + n.getValue().v3);
        last=n.getValue();
      }
      // worst validation MSE should belong to the most overfit case (1.0, 1.0, 1.0)
      Assert.assertTrue(last.v1==sample_rates[sample_rates.length-1]);
      Assert.assertTrue(last.v2==col_sample_rates[col_sample_rates.length-1]);
      Assert.assertTrue(last.v3==col_sample_rates_per_tree[col_sample_rates_per_tree.length-1]);
    } finally {
      if (tfr != null) tfr.remove();
      for (Key k : ksplits)
        if (k!=null) k.remove();
    }
  }
}<|MERGE_RESOLUTION|>--- conflicted
+++ resolved
@@ -263,11 +263,7 @@
               @Override
               int prep(Frame fr) {
                 Vec resp = fr.remove("C2");
-<<<<<<< HEAD
-                fr.add("C2", resp.toCategorical());
-=======
                 fr.add("C2", VecUtils.toCategoricalVec(resp));
->>>>>>> 4f96ee57
                 resp.remove();
                 return fr.find("C3");
               }
@@ -289,17 +285,10 @@
               int prep(Frame fr) {
                 String[] names = fr.names().clone();
                 Vec[] en = fr.remove(new int[]{1,4,5,8});
-<<<<<<< HEAD
-                fr.add(names[1], en[0].toCategorical()); //CAPSULE
-                fr.add(names[4], en[1].toCategorical()); //DPROS
-                fr.add(names[5], en[2].toCategorical()); //DCAPS
-                fr.add(names[8], en[3].toCategorical()); //GLEASON
-=======
                 fr.add(names[1], VecUtils.toCategoricalVec(en[0])); //CAPSULE
                 fr.add(names[4], VecUtils.toCategoricalVec(en[1])); //DPROS
                 fr.add(names[5], VecUtils.toCategoricalVec(en[2])); //DCAPS
                 fr.add(names[8], VecUtils.toCategoricalVec(en[3])); //GLEASON
->>>>>>> 4f96ee57
                 for (Vec v : en) v.remove();
                 fr.remove(0).remove(); //drop ID
                 return 4; //CAPSULE
@@ -386,11 +375,7 @@
     Vec ret = null;
     if (classification) {
       ret = fr.remove(idx);
-<<<<<<< HEAD
-      fr.add(rname,resp.toCategorical());
-=======
       fr.add(rname, VecUtils.toCategoricalVec(resp));
->>>>>>> 4f96ee57
     } else {
       fr.remove(idx);
       fr.add(rname,resp);
@@ -666,11 +651,7 @@
       rb.join();
       tfr.delete();
       tfr = DKV.get(dest).get();
-<<<<<<< HEAD
-//      Scope.track(tfr.replace(54, tfr.vecs()[54].toCategorical())._key);
-=======
 //      Scope.track(tfr.replace(54, tfr.vecs()[54].toCategoricalVec())._key);
->>>>>>> 4f96ee57
 //      DKV.put(tfr);
 
       for (int i=0; i<N; ++i) {
@@ -720,11 +701,7 @@
       rb.join();
       tfr.delete();
       tfr = DKV.get(dest).get();
-<<<<<<< HEAD
-//      Scope.track(tfr.replace(54, tfr.vecs()[54].toCategorical())._key);
-=======
 //      Scope.track(tfr.replace(54, tfr.vecs()[54].toCategoricalVec())._key);
->>>>>>> 4f96ee57
 //      DKV.put(tfr);
       for (String s : new String[]{
               "DepTime", "ArrTime", "ActualElapsedTime",
@@ -781,13 +758,8 @@
       tfr = parse_test_file(Key.make("air.hex"), "/users/arno/sz_bench_data/train-1m.csv");
       test = parse_test_file(Key.make("airt.hex"), "/users/arno/sz_bench_data/test.csv");
 //      for (int i : new int[]{0,1,2}) {
-<<<<<<< HEAD
-//        tfr.vecs()[i] = tfr.vecs()[i].toCategorical();
-//        test.vecs()[i] = test.vecs()[i].toCategorical();
-=======
 //        tfr.vecs()[i] = tfr.vecs()[i].toCategoricalVec();
 //        test.vecs()[i] = test.vecs()[i].toCategoricalVec();
->>>>>>> 4f96ee57
 //      }
 
       DRFModel.DRFParameters parms = new DRFModel.DRFParameters();
@@ -1055,10 +1027,6 @@
       assertEquals(0.08349430638608361, mm2.logloss(), 1e-8);
 
       pred.remove();
-<<<<<<< HEAD
-      job.remove();
-=======
->>>>>>> 4f96ee57
     } finally {
       if (tfr != null) tfr.remove();
       if (vfr != null) vfr.remove();
@@ -1307,11 +1275,7 @@
       tfr.remove("name").remove(); // Remove unique id
       tfr.remove("economy").remove();
       old = tfr.remove("economy_20mpg");
-<<<<<<< HEAD
-      tfr.add("economy_20mpg", old.toCategorical()); // response to last column
-=======
       tfr.add("economy_20mpg", VecUtils.toCategoricalVec(old)); // response to last column
->>>>>>> 4f96ee57
       DKV.put(tfr);
 
       DRFModel.DRFParameters parms = new DRFModel.DRFParameters();
@@ -1362,11 +1326,7 @@
         tfr.remove("name").remove(); // Remove unique id
         tfr.remove("economy").remove();
         old = tfr.remove("economy_20mpg");
-<<<<<<< HEAD
-        tfr.add("economy_20mpg", old.toCategorical()); // response to last column
-=======
         tfr.add("economy_20mpg", VecUtils.toCategoricalVec(old)); // response to last column
->>>>>>> 4f96ee57
         DKV.put(tfr);
 
         DRFModel.DRFParameters parms = new DRFModel.DRFParameters();
