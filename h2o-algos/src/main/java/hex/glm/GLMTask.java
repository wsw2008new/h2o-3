package hex.glm;

import hex.DataInfo;
import hex.DataInfo.Row;

import hex.DataInfo.Rows;
import hex.FrameTask2;
import hex.glm.GLMModel.GLMParameters;
import hex.glm.GLMModel.GLMParameters.Link;
import hex.gram.Gram;
import hex.glm.GLMModel.GLMParameters.Family;
import jsr166y.CountedCompleter;
import water.H2O.H2OCountedCompleter;
import water.*;
import water.fvec.*;
import water.util.ArrayUtils;

import java.util.Arrays;

/**
 * All GLM related distributed tasks:
 *
 * YMUTask           - computes response means on actual datasets (if some rows are ignored - e.g ignoring rows with NA and/or doing cross-validation)
 * GLMGradientTask   - computes gradient at given Beta, used by L-BFGS, for KKT condition check
 * GLMLineSearchTask - computes residual deviance(s) at given beta(s), used by line search (both L-BFGS and IRLSM)
 * GLMIterationTask  - used by IRLSM to compute Gram matrix and response t(X) W X, t(X)Wz
 *
 * @author tomasnykodym
 */
public abstract class GLMTask  {

 static class YMUTask extends MRTask<YMUTask> {

   double _yMin = Double.POSITIVE_INFINITY, _yMax = Double.NEGATIVE_INFINITY;
   long _nobs;
   double _wsum;

   final int _responseId;

   final int _weightId;
   final int _offsetId;
   final int _nums; // number of numeric columns
   final int _numOff;

   final boolean _comupteWeightedSigma;

   double [] _xsum; // weighted sum of x
   double [] _xxsum; // weighted sum of x^2
   double [] _yMu;
   final int _nClasses;

   public YMUTask(DataInfo dinfo, int nclasses, boolean computeWeightedSigma, H2OCountedCompleter cmp){
     super(cmp);
     _nums = dinfo._nums;
     _numOff = dinfo._cats;
     _responseId = dinfo.responseChunkId();
     _weightId = dinfo._weights?dinfo.weightChunkId():-1;
     _offsetId = dinfo._offset?dinfo.offsetChunkId():-1;
     _nClasses = nclasses;
     _comupteWeightedSigma = computeWeightedSigma;
   }
   @Override public void setupLocal(){}

//   public double _wY; // (Weighted) sum of the response
//   public double _wYY; // (Weighted) sum of the squared response
//
//   public  double weightedSigma() {
////      double sampleCorrection = _count/(_count-1); //sample variance -> depends on the number of ACTUAL ROWS (not the weighted count)
//     double sampleCorrection = 1; //this will make the result (and R^2) invariant to globally scaling the weights
//     return _count <= 1 ? 0 : Math.sqrt(sampleCorrection*(_wYY/_wcount - (_wY*_wY)/(_wcount*_wcount)));
//   }

   @Override public void map(Chunk [] chunks) {
     _yMu = new double[_nClasses > 2?_nClasses:1];
     boolean [] good = MemoryManager.mallocZ(chunks[0]._len);
     Arrays.fill(good,true);
     Chunk weight = chunks[_weightId];
     for(int i = 0; i < chunks.length; ++i) {
       for (int r = chunks[i].nextNZ(-1); r < chunks[i]._len; r = chunks[i].nextNZ(r)) {
         if (weight.atd(r) != 0 && chunks[i].isNA(r))
           good[r] = false;
       }
     }
     Chunk response = chunks[_responseId];
     if(_comupteWeightedSigma) {
       _xsum = MemoryManager.malloc8d(_nums);
       _xxsum = MemoryManager.malloc8d(_nums);
     }
     for(int r = 0; r < response._len; ++r) {
       double w = weight.atd(r);
       if(!good[r] || w == 0) continue;
       if(_comupteWeightedSigma) {
         for(int i = 0; i < _nums; ++i) {
           double d = chunks[i+_numOff].atd(r);
           _xsum[i]  += w*d;
           _xxsum[i] += w*d*d;
         }
       }
       _wsum += w;
       double d = w*response.atd(r);
       assert !Double.isNaN(d);
       if(_nClasses > 2)
         _yMu[(int)d] += 1;
       else
        _yMu[0] += d;
       if(d < _yMin)
         _yMin = d;
       if(d > _yMax)
         _yMax = d;
       _nobs++;
     }
     boolean all_good = true;
     for(boolean b:good)all_good &= b;
     if(!all_good) {

       if (weight instanceof C0DChunk && weight.atd(0) == 1) // shortcut for h2o-made binary weights
         DKV.put(weight.vec().chunkKey(chunks[0].cidx()), new CBSChunk(good));
       else {
         for(int i = 0; i  < good.length; ++i) // already got weights, need to set the zeros
           if(!good[i]) weight.set(i,0);
       }
     }
   }
   @Override public void postGlobal() {
     ArrayUtils.mult(_yMu,1.0/_wsum);
     Futures fs = new Futures();
//     _fVec.postWrite(fs); // we just overwrote the vec
     fs.blockForPending();
   }
   @Override public void reduce(YMUTask ymt) {
     if(_nobs > 0 && ymt._nobs > 0) {
       _wsum += ymt._wsum;
       ArrayUtils.add(_yMu,ymt._yMu);
       _nobs += ymt._nobs;
       if(_yMin > ymt._yMin)
         _yMin = ymt._yMin;
       if(_yMax < ymt._yMax)
         _yMax = ymt._yMax;
       if(_comupteWeightedSigma) {
         ArrayUtils.add(_xsum, ymt._xsum);
         ArrayUtils.add(_xxsum, ymt._xxsum);
       }
     } else if (_nobs == 0) {
       _wsum = ymt._wsum;
       _yMu = ymt._yMu;
       _nobs = ymt._nobs;
       _yMin = ymt._yMin;
       _yMax = ymt._yMax;
       _xsum = ymt._xsum;
       _xxsum = ymt._xxsum;
     }
   }
 }
  static class GLMLineSearchTask extends MRTask<GLMLineSearchTask> {
    final DataInfo _dinfo;
    final double [] _beta;
    final double [][] _betaMultinomial;
    final int _c;
    final double [] _direction;
    final double _step;
    final double _initStep;
    final int _nSteps;
    final GLMParameters _params;
    boolean _useFasterMetrics = false;

    public GLMLineSearchTask(DataInfo dinfo, GLMParameters params, double [] beta, double [] direction, double initStep, double step, int nsteps, CountedCompleter cc) {
      super ((H2OCountedCompleter)cc);
      _dinfo = dinfo;
      _beta = beta;
      _betaMultinomial = null;
      _direction = direction;
      _step = step;
      _nSteps = nsteps;
      _params = params;

      _initStep = initStep;
      _c = -1;
    }

    long _nobs;
    double [] _likelihoods; // result

    @Override
    public void map(Chunk [] chks) {
      Chunk responseChunk = chks[_dinfo.responseChunkId()];
      boolean[] skip = MemoryManager.mallocZ(chks[0]._len);

      double [][] eta = new double[responseChunk._len][_nSteps];
      if(_dinfo._offset) {
        Chunk offsetChunk = chks[_dinfo.offsetChunkId()];
        for (int r = 0; r < eta.length; ++r)
          Arrays.fill(eta[r], offsetChunk.atd(r));
      }
      Chunk weightsChunk = _dinfo._weights?chks[_dinfo.weightChunkId()]:new C0DChunk(1,chks[0]._len);
      double [] beta = _beta;
      double [] pk = _direction;

      // intercept
      for (int r = 0; r < eta.length; ++r) {
        double b = beta[beta.length - 1];
        double t = pk[beta.length - 1] * _initStep;
        for (int j = 0; j < _nSteps; ++j, t *= _step) {
          eta[r][j] += b + t;
        }
      }
      // categoricals
      for(int i = 0; i < _dinfo._cats; ++i) {
        Chunk c = chks[i];
        for(int r = 0; r < c._len; ++r) { // categoricals can not be sparse
          if(skip[r] || c.isNA(r)) {
            skip[r] = true;
            continue;
          }
          int off = _dinfo.getCategoricalId(i,(int)c.at8(r)); // get pos in beta vector.
          if(off != -1) {
            double t = pk[off] * _initStep;
            double b = beta[off];
            for (int j = 0; j < _nSteps; ++j, t *= _step)
              eta[r][j] += b + t;
          }
        }
      }
      // compute default eta offset for 0s
      final int numStart = _dinfo.numStart();
      double [] off = new double[_nSteps];
      if(_dinfo._normMul != null && _dinfo._normSub != null) {
        for (int i = 0; i < _dinfo._nums; ++i) {
          double b = beta[numStart+i];
          double s = pk[numStart+i] * _initStep;
          double d = _dinfo._normSub[i] * _dinfo._normMul[i];
          for (int j = 0; j < _nSteps; ++j, s *= _step)
            off[j] -= (b + s) * d;
        }
      }
      // non-zero numbers
      for (int i = 0; i < _dinfo._nums; ++i) {
        Chunk c = chks[i + _dinfo._cats];
        for (int r = c.nextNZ(-1); r < c._len; r = c.nextNZ(r)) {
          if(skip[r] || c.isNA(r)) {
            skip[r] = true;
            continue;
          }
          double d = c.atd(r);
          if(d == 0) continue;
          if (_dinfo._normMul != null)
            d *= _dinfo._normMul[i];
          double b = beta[numStart+i];
          double s = pk[numStart+i] * _initStep;
          for (int j = 0; j < _nSteps; ++j, s *= _step)
            eta[r][j] += (b + s) * d;
        }
      }
      _likelihoods = MemoryManager.malloc8d(_nSteps);
      for (int r = 0; r < chks[0]._len; ++r) {
        double w = weightsChunk.atd(r);
        if(w == 0 || responseChunk.isNA(r))
          continue;
        _nobs++;
        double y = responseChunk.atd(r);
        double yy = -1 + 2*y;
        for (int i = 0; i < _nSteps; ++i) {
          double e = eta[r][i] + off[i];
          if (_params._family == Family.binomial && _useFasterMetrics) {
            _likelihoods[i] += w*Math.log(1 + Math.exp(-yy * e));
          } else {
            double mu = _params.linkInv(e);
            _likelihoods[i] += w*_params.likelihood(y,mu);
          }
        }
      }
    }
    @Override public void reduce(GLMLineSearchTask glt){
      ArrayUtils.add(_likelihoods,glt._likelihoods);
      _nobs += glt._nobs;
    }
  }


  static class GLMMultinomialLineSearchTask extends MRTask<GLMMultinomialLineSearchTask> {
    private final DataInfo _dinfo;
    public final double _initialStep;
    public final double _stepDec;
    public final int    _nSteps;
    private double [][] _betaBase;
    private double [][] _direction2D;
    private double []   _direction1D;

    final int _c;
    public long _nobs;
    // output
    double [] _likelihoods;

    static double[][] reshapeAry(double[] ary, int n) {
      int d = ary.length/n;
      if(d*n != ary.length)
        throw new IllegalArgumentException("Array length is not multiple of n");;

      double [][] res = new double[d][n];
      int off = 0;
      for(int i = 0; i < d; ++i)
        for(int j = 0; j < n; ++j)
          res[i][j] = ary[off++];
      return res;
    }

    GLMMultinomialLineSearchTask(H2OCountedCompleter cc, DataInfo dinfo, double [] beta, double [] direction, double initialStep, double stepDec, int nSteps) {
      this(cc,dinfo,reshapeAry(beta,dinfo.fullN()+1),reshapeAry(direction,dinfo.fullN()+1),initialStep, stepDec, nSteps);
    }

    GLMMultinomialLineSearchTask(H2OCountedCompleter cc, DataInfo dinfo, double [][] beta, double [] direction, int c, double initialStep, double stepDec, int nSteps) {
      super(cc);
      _dinfo = dinfo;
      _betaBase = beta;
      _direction1D = direction;
      _direction2D = null;
      _c = c;
      _initialStep = initialStep;
      _stepDec = stepDec;
      _nSteps = nSteps;
    }
    GLMMultinomialLineSearchTask(H2OCountedCompleter cc, DataInfo dinfo, double [][] beta, double [][] direction, double initialStep, double stepDec, int nSteps) {
      super(cc);
      _dinfo = dinfo;
      _betaBase = beta;
      _direction2D = direction;
      _direction1D = null;
      _initialStep = initialStep;
      _stepDec = stepDec;
      _nSteps = nSteps;
      _c = -1;
    }

    public void map(Chunk [] chks) {
      double t = _initialStep;
      _nobs = 0;
      double [][] beta  = _betaBase.clone();
      for(int i = 0; i < beta.length; ++i)
        beta[i] = beta[i].clone();
      Rows rows = _dinfo.rows(chks);

      double [] etas = new double[_betaBase.length];
      double [] etaOffsets = new double [etas.length];


      double [] exps = new double[_betaBase.length+1];
      double [] likelihoods = new double[_nSteps];

      for(int i = 0; i < _nSteps; i++) {
        for(int j = 0; j < _betaBase.length; ++j) {
          double [] base = _betaBase[j];
          double [] b = beta[j];
          if(_direction2D != null) {
            double [] d = _direction2D[j];
            for(int k = 0; k < base.length; ++k)
              b[k] = base[k] + t*d[k];
          } else if(j == _c){
            for(int k = 0; k < base.length; ++k)
              b[k] = base[k] + t*_direction1D[k];
          }
          if(rows._sparse)
            etaOffsets[j] = GLM.sparseOffset(b,_dinfo);
        }
        for(int j = 0; j < rows._nrows; ++j) {
          Row row = rows.row(j);
          if(i == 0)++_nobs;
          double logSumExp = computeMultinomialEtas(row,beta,etas,etaOffsets,exps);
          likelihoods[i] -= row.weight * (etas[(int)row.response(0)] - logSumExp);
        }
        t *= _stepDec;
      }
      _likelihoods = likelihoods;
      _betaBase = null;
      _direction1D = null;
      _direction2D = null;
    }
    public void reduce(GLMMultinomialLineSearchTask glmt) {
      ArrayUtils.add(_likelihoods,glmt._likelihoods);
      _nobs += glmt._nobs;
    }
  }

  static double  computeMultinomialEtas(Row row, double [][]beta, final double [] etas, double [] etaOffsets, double [] exps) {
    double maxRow = 0;
    for (int c = 0; c < beta.length; ++c) {
      double e = etaOffsets[c] + row.innerProduct(beta[c]);
      if (e > maxRow) maxRow = e;
      etas[c] = e;
    }
    double sumExp = 0;
    for(int c = 0; c < beta.length; ++c) {
      double x = Math.exp(etas[c] - maxRow);
      sumExp += x;
      exps[c+1] = x;
    }
    double reg = 1.0/(sumExp);
    for(int c = 0; c < etas.length; ++c)
      exps[c+1] *= reg;
    exps[0] = 0;
    exps[0] = ArrayUtils.maxIndex(exps)-1;
    return Math.log(sumExp) + maxRow;
  }

  static class GLMMultinomialGradientTask extends MRTask<GLMMultinomialGradientTask> {
    final double [][] _beta;
    final DataInfo _dinfo;
    final double _currentLambda;
    final double _reg;
    final double [] _ymu;
    double [] _gradient;
    long _nobs;
    double _wsum;
    double _likelihood;
    GLMValidation _val;
    final boolean _validate;

    public GLMMultinomialGradientTask(DataInfo dinfo, double lambda, double [] ymu, double[][] beta, double reg,boolean validate, H2OCountedCompleter cmp) {
      super(cmp);
      _dinfo = dinfo;
      _currentLambda = lambda;
      _reg = reg;
      _validate = validate;
      _beta = beta;
      _ymu = ymu;
    }

    private final void processRow(Row row, double [][] beta, final double [] etas, double [] etaOffsets, final double [] exps) {
      int y = (int)row.response(0);
      assert y == row.response(0);
      double logSumExp = computeMultinomialEtas(row, beta, etas, etaOffsets, exps);
      int P = _dinfo.fullN()+1;
      _likelihood -= row.weight * (etas[(int)row.response(0)] - logSumExp);
      _val.add(y,exps, row.weight,row.offset);
      int numOff = _dinfo.numStart();
      for(int c = 0; c < beta.length; ++c) {
        double val = row.weight * (exps[c+1] - (y == c?1:0));
        for (int j = 0; j < row.nBins; ++j)
          _gradient[c*P + row.binIds[j]] += val;
        for (int j = 0; j < row.nNums; ++j)
          _gradient[c*P + (row.numIds == null ? j + numOff : row.numIds[j])] += row.numVals[j] * val;
        _gradient[(c+1) * P - 1] += val;
      }
    }
    public void map(Chunk [] chks) {
      int rank = 0;
      for(int i = 0; i < _beta.length; ++i)
        for(int j = 0; j < _beta[i].length; ++j)
          if(_beta[i][j] != 0)
            ++rank;
      _gradient = new double[_beta.length*_beta[0].length];
      _val = new GLMValidation(_dinfo._adaptedFrame.lastVec().domain(), _ymu, new GLMParameters(Family.multinomial),rank,0,_validate, true);
      final int P = _beta[0].length;
      double [] etas = new double[_beta.length];
      double [] exps = new double[_beta.length+1];
      double [] etaOffsets = new double[_beta.length] ;
      Rows rows = _dinfo.rows(chks);
      if(rows._sparse)
        for(int i = 0; i < _beta.length; ++i)
          etaOffsets[i] = GLM.sparseOffset(_beta[i],_dinfo);
      for(int r = 0; r < rows._nrows; ++r) {
        final Row row = rows.row(r);
        if(row.bad || row.weight == 0) continue;
        _wsum += row.weight;
        _nobs++;
        processRow(row, _beta, etas, etaOffsets,  exps);
      }
      if (rows._sparse && _dinfo._normSub != null) { // adjust for centering
        int off = _dinfo.numStart();
        for(int c = 0; c < _beta.length; ++c) {
          double val = _gradient[(c+1)*P-1];
          for (int i = 0; i < _dinfo._nums; ++i)
            _gradient[c * P + off + i] -= val * _dinfo._normSub[i] * _dinfo._normMul[i];
        }
      }
    }

    @Override
    public void reduce(GLMMultinomialGradientTask gmgt){
      ArrayUtils.add(_gradient,gmgt._gradient);
      _nobs += gmgt._nobs;
      _wsum += gmgt._wsum;
      _likelihood += gmgt._likelihood;
      _val.reduce(gmgt._val);
    }

    @Override public void postGlobal(){
      ArrayUtils.mult(_gradient, _reg);
      int P = _beta[0].length;
      for(int c = 0; c < _beta.length; ++c)
        for(int j = 0; j < P-1; ++j)
          _gradient[c*P+j] += _currentLambda * _beta[c][j];
    }
  }
  static class GLMGradientTask extends MRTask<GLMGradientTask> {
    final GLMParameters _params;
    GLMValidation _val;
    double _currentLambda;
    final double [] _beta;
    final protected DataInfo _dinfo;
    final double _reg;
    public double [] _gradient;
    public double _likelihood;
    protected transient boolean [] _skip;
    boolean _validate;
    long _nobs;
    double _wsum;
    double _ymu;
    final boolean _intercept;

    public GLMGradientTask(DataInfo dinfo, GLMParameters params, double lambda, double[] beta, double reg,boolean intercept){this(dinfo,params, lambda, beta,reg, intercept, null);}
    public GLMGradientTask(DataInfo dinfo, GLMParameters params, double lambda, double[] beta, double reg, boolean intercept, H2OCountedCompleter cc){
      super(cc);
      _dinfo = dinfo;
      _params = params;
      _beta = beta;
      _reg = reg;
      _currentLambda = lambda;
      _intercept = intercept;
    }

    public GLMGradientTask setValidate(double ymu, boolean validate) {
      _ymu = ymu;
      _validate = validate;
      return this;
    }

    protected void goByRows(Chunk [] chks, boolean [] skp){
      Row row = _dinfo.newDenseRow();
      double [] g = _gradient;
      double [] b = _beta;
      for(int rid = 0; rid < chks[0]._len; ++rid) {
        if(skp[rid]) continue;
        row = _dinfo.extractDenseRow(chks, rid, row);
        if(row.weight == 0 || row.bad) continue;
        _nobs++;
        _wsum += row.weight;
        double eta = row.innerProduct(b) + row.offset;
        double mu = _params.linkInv(eta);
        _val.add(row.response(0), mu, row.weight, row.offset);
        _likelihood += row.weight*_params.likelihood(row.response(0), mu);
        double var = _params.variance(mu);
        if(var < 1e-6) var = 1e-6; // to avoid numerical problems with 0 variance
        double gval =row.weight * (mu-row.response(0)) / (var * _params.linkDeriv(mu));
        // categoricals
        for(int i = 0; i < row.nBins; ++i)
          g[row.binIds[i]] += gval;
        int off = _dinfo.numStart();
        // numbers
        for(int j = 0; j < _dinfo._nums; ++j)
          g[j + off] += row.numVals[j] * gval;
        // intercept
        if(_dinfo._intercept)
          g[g.length-1] += gval;
      }
    }
    @Override
    public void postGlobal(){
      ArrayUtils.mult(_gradient,_reg);
      for(int j = 0; j < _beta.length - (_dinfo._intercept?1:0); ++j)
        _gradient[j] += _currentLambda * _beta[j];
    }

    // compute linear estimate by summing contributions for all columns
    // (looping by column in the outer loop to have good access pattern and to exploit sparsity)
    protected final double [] computeEtaByCols(Chunk [] chks, boolean [] skip) {
      double [] eta = MemoryManager.malloc8d(chks[0]._len);
      if(_dinfo._intercept)
        Arrays.fill(eta,_beta[_beta.length-1]);
      if(_dinfo._offset) {
        for (int i = 0; i < eta.length; ++i) {
          if(!skip[i]) {
            eta[i] += chks[_dinfo.offsetChunkId()].atd(i);
            if (Double.isNaN(eta[i]))
              skip[i] = true;
          }
        }
      }
      double [] b = _beta;
      // do categoricals first
      for(int i = 0; i < _dinfo._cats; ++i) {
        Chunk c = chks[i];
        for(int r = 0; r < c._len; ++r) { // categoricals can not be sparse
          if(skip[r] || c.isNA(r)) {
            skip[r] = true;
            continue;
          }
          int off = _dinfo.getCategoricalId(i,(int)c.at8(r));
          if(off != -1)
            eta[r] += b[off];
        }
      }
      final int numStart = _dinfo.numStart();
      // compute default eta offset for 0s
      if(_dinfo._normMul != null && _dinfo._normSub != null) {
        double off = 0;
        for (int i = 0; i < _dinfo._nums; ++i)
          off -= b[numStart + i] * _dinfo._normSub[i] * _dinfo._normMul[i];
        for(int r = 0; r < chks[0]._len; ++r)
          eta[r] += off;
      }
      // now numerics
      for (int i = 0; i < _dinfo._nums; ++i) {
        Chunk c = chks[i + _dinfo._cats];
        for (int r = c.nextNZ(-1); r < c._len; r = c.nextNZ(r)) {
          if(skip[r] || c.isNA(r)) {
            skip[r] = true;
            continue;
          }
          double d = c.atd(r);
          if (_dinfo._normMul != null)
            d *= _dinfo._normMul[i];
          eta[r] += b[numStart + i] * d;
        }
      }
      return eta;
    }

    protected void goByCols(Chunk [] chks, boolean [] skp){
      int numStart = _dinfo.numStart();
      double  [] eta = computeEtaByCols(chks, skp);
      double  [] b = _beta;
      double  [] g = _gradient;
      Chunk offsetChunk = _dinfo._offset?chks[_dinfo.offsetChunkId()]:new C0DChunk(0,chks[0]._len);
      Chunk weightChunk = _dinfo._weights ?chks[_dinfo.weightChunkId()]:new C0DChunk(1,chks[0]._len);
      Chunk responseChunk = chks[_dinfo.responseChunkId()];
      double eta_sum = 0;
      // compute the predicted mean and variance and ginfo for each row
      for(int r = 0; r < chks[0]._len; ++r){
        if(skp[r] || responseChunk.isNA(r))
          continue;
        double w = weightChunk.atd(r);
        if(w == 0 || Double.isNaN(w))
          continue;
        _nobs++;
        _wsum += w;
        assert w > 0;
        double y = responseChunk.atd(r);
        double mu = _params.linkInv(eta[r]);
        _val.add(y, mu, w, offsetChunk.atd(r));
        _likelihood += w * _params.likelihood(y, mu);
        double var = _params.variance(mu);
        if(var < 1e-6) var = 1e-6; // to avoid numerical problems with 0 variance
        eta[r] = w * (mu-y) / (var * _params.linkDeriv(mu));
        eta_sum += eta[r];
      }
      // finally go over the columns again and compute ginfo for each column
      // first handle eta offset and intercept
      if(_dinfo._intercept)
        g[g.length-1] = eta_sum;
      if(_dinfo._normMul != null && _dinfo._normSub != null)
        for(int i = 0; i < _dinfo._nums; ++i)
          g[numStart + i] = -_dinfo._normSub[i]*_dinfo._normMul[i]*eta_sum;
      // categoricals
      for(int i = 0; i < _dinfo._cats; ++i) {
        Chunk c = chks[i];
        for(int r = 0; r < c._len; ++r) { // categoricals can not be sparse
          if(skp[r]) continue;
          int off = _dinfo.getCategoricalId(i,(int)chks[i].at8(r));
          if(off != -1)
            g[off] += eta[r];
        }
      }
      // numerics
      for (int i = 0; i < _dinfo._nums; ++i) {
        Chunk c = chks[i + _dinfo._cats];
        for (int r = c.nextNZ(-1); r < c._len; r = c.nextNZ(r)) {
          if(skp[r] || c.isNA(r))
            continue;
          double d = c.atd(r);
          if (_dinfo._normMul != null)
            d = d*_dinfo._normMul[i];
          g[numStart + i] += eta[r] * d;
        }
      }
      _skip = skp;
    }

    private boolean mostlySparse(Chunk [] chks){
      int cnt = 0;
      for(Chunk chk:chks)
        if(chk.isSparse())
          ++cnt;
      return cnt >= chks.length >> 1;
    }

    private boolean _forceRows;
    private boolean _forceCols;

    public GLMGradientTask forceColAccess() {
      _forceCols = true;
      _forceRows = false;
      return this;
    }
    public GLMGradientTask forceRowAccess() {
      _forceCols = false;
      _forceRows = true;
      return this;
    }

    public void map(Chunk [] chks){
      int rank = 0;
      for(int i = 0; i < _beta.length; ++i)
        if(_beta[i] != 0)
          ++rank;
      _gradient = MemoryManager.malloc8d(_beta.length);
      String [] domain = _dinfo._adaptedFrame.lastVec().domain();
      if(domain == null && _params._family == Family.binomial)
        domain = new String[]{"0","1"}; // special hard-coded case for binomial on binary col
      _val = new GLMValidation(domain, new double[]{_ymu}, _params,rank,0,_validate,_intercept);
      boolean [] skp = MemoryManager.mallocZ(chks[0]._len);
      if(_forceCols || (!_forceRows && (chks.length >= 100 || mostlySparse(chks))))
        goByCols(chks, skp);
      else
        goByRows(chks, skp);
      // apply reg
    }
    public void reduce(GLMGradientTask grt) {
      _likelihood += grt._likelihood;
      _nobs += grt._nobs;
      _wsum += grt._wsum;
      _val.reduce(grt._val);
      ArrayUtils.add(_gradient, grt._gradient);
    }
  }


  /**
<<<<<<< HEAD
   * Task with simplified gradient computation for logistic regression (and least squares)
=======
   * Tassk with simplified ginfo computation for logistic regression (and least squares)
>>>>>>> 10fc8958
   * Looks like
   */
  public static class LBFGS_LogisticGradientTask extends GLMGradientTask {

    public LBFGS_LogisticGradientTask(DataInfo dinfo, GLMParameters params, double lambda, double[] beta, double reg, boolean intercept) {
      super(dinfo, params, lambda, beta, reg, intercept);
    }

    @Override   protected void goByRows(Chunk [] chks, boolean [] skp){
      Row row = _dinfo.newDenseRow();
      double [] g = _gradient;
      double [] b = _beta;
      for(int rid = 0; rid < chks[0]._len; ++rid) {
        if(skp[rid])continue;
        row = _dinfo.extractDenseRow(chks, rid, row);
        if(row.bad || row.weight == 0) continue;
        double y = -1 + 2*row.response(0);
        ++_nobs;
        double eta = row.innerProduct(b) + row.offset;
        double gval;
        double d = 1 + Math.exp(-y * eta);
        _likelihood += row.weight*Math.log(d);
        gval = row.weight*-y*(1-1.0/d);
        // categoricals
        for(int i = 0; i < row.nBins; ++i)
          g[row.binIds[i]] += gval;
        int off = _dinfo.numStart();
        // numbers
        for(int j = 0; j < _dinfo._nums; ++j)
          g[j + off] += row.numVals[j] * gval;
        // intercept
        if(_dinfo._intercept)
          g[g.length-1] += gval;
      }
    }

    @Override protected void goByCols(Chunk [] chks, boolean [] skp){
      int numStart = _dinfo.numStart();
      double  [] eta = computeEtaByCols(chks,skp);
      double  [] g = _gradient;
      Chunk offsetChunk = null;
      int nxs = chks.length-1; // -1 for response
      if(_dinfo._offset) {
        nxs -= 1;
        offsetChunk = chks[nxs];
      }
      Chunk responseChunk = chks[nxs];
      Chunk weightsChunk = _dinfo._weights?chks[_dinfo.weightChunkId()]:new C0DChunk(1,chks[0]._len);

      double eta_sum = 0;
      // compute the predicted mean and variance and ginfo for each row
      for(int r = 0; r < chks[0]._len; ++r){
        double w = weightsChunk.atd(r);
        if(skp[r] || responseChunk.isNA(r) || w == 0)
          continue;
        ++_nobs;
        double off = (_dinfo._offset?offsetChunk.atd(r):0);
        double e = eta[r]  + off;
        switch(_params._family) {
          case gaussian:
            double diff = e - responseChunk.atd(r);
            _likelihood += w*diff*diff;
            eta[r] = diff;
            break;
          case binomial:
            double y = -1 + 2*responseChunk.atd(r);
            double d = 1 + Math.exp(-y * e);
            _likelihood += w*Math.log(d);
            eta[r] = w * -y * (1 - 1.0 / d);
            break;
          default:
            throw H2O.unimpl();
        }
        eta_sum += eta[r];
      }
      // finally go over the columns again and compute ginfo for each column
      // first handle eta offset and intercept
      if(_dinfo._intercept)
        g[g.length-1] = eta_sum;
      if(_dinfo._normMul != null && _dinfo._normSub != null)
        for(int i = 0; i < _dinfo._nums; ++i)
          g[numStart + i] = -_dinfo._normSub[i]*_dinfo._normMul[i]*eta_sum;
      // categoricals
      for(int i = 0; i < _dinfo._cats; ++i) {
        Chunk c = chks[i];
        for(int r = 0; r < c._len; ++r) { // categoricals can not be sparse
          if(skp[r]) continue;
          int off = _dinfo.getCategoricalId(i,(int)chks[i].at8(r));
          if(off != -1)
            g[off] += eta[r];
        }
      }
      // numerics
      for (int i = 0; i < _dinfo._nums; ++i) {
        Chunk c = chks[i + _dinfo._cats]; //not expanded
        for (int r = c.nextNZ(-1); r < c._len; r = c.nextNZ(r)) {
          if(skp[r] || c.isNA(r))
            continue;
          double d = c.atd(r);
          if (_dinfo._normMul != null)
            d = d*_dinfo._normMul[i];
          g[numStart + i] += eta[r] * d;
        }
      }
      _skip = skp;
    }
  }



//  public static class GLMCoordinateDescentTask extends MRTask<GLMCoordinateDescentTask> {
//    final double [] _betaUpdate;
//    final double [] _beta;
//    final double _xOldSub;
//    final double _xOldMul;
//    final double _xNewSub;
//    final double _xNewMul;
//
//    double [] _xy;
//
//    public GLMCoordinateDescentTask(double [] betaUpdate, double [] beta, double xOldSub, double xOldMul, double xNewSub, double xNewMul) {
//      _betaUpdate = betaUpdate;
//      _beta = beta;
//      _xOldSub = xOldSub;
//      _xOldMul = xOldMul;
//      _xNewSub = xNewSub;
//      _xNewMul = xNewMul;
//    }
//
//    public void map(Chunk [] chks) {
//      Chunk xOld = chks[0];
//      Chunk xNew = chks[1];
//      if(xNew.vec().isCategorical()){
//        _xy = MemoryManager.malloc8d(xNew.vec().domain().length);
//      } else
//      _xy = new double[1];
//      Chunk eta = chks[2];
//      Chunk weights = chks[3];
//      Chunk res = chks[4];
//      for(int i = 0; i < eta._len; ++i) {
//        double w = weights.atd(i);
//        double e = eta.atd(i);
//        if(_betaUpdate != null) {
//          if (xOld.vec().isCategorical()) {
//            int cid = (int) xOld.at8(i);
//            e = +_betaUpdate[cid];
//          } else
//            e += _betaUpdate[0] * (xOld.atd(i) - _xOldSub) * _xOldMul;
//          eta.set(i, e);
//        }
//        int cid = 0;
//        double x = w;
//        if(xNew.vec().isCategorical()) {
//          cid = (int) xNew.at8(i);
//          e -= _beta[cid];
//        } else {
//          x = (xNew.atd(i) - _xNewSub) * _xNewMul;
//          e -= _beta[0] * x;
//          x *= w;
//        }
//        _xy[cid] += x * (res.atd(i) - e);
//      }
//    }
//    @Override public void reduce(GLMCoordinateDescentTask t) {
//      ArrayUtils.add(_xy, t._xy);
//    }
//  }


//  /**
//   * Compute initial solution for multinomial problem (Simple weighted LR with all weights = 1/4)
//   */
//  public static final class GLMMultinomialInitTsk extends MRTask<GLMMultinomialInitTsk>  {
//    double [] _mu;
//    DataInfo _dinfo;
//    Gram _gram;
//    double [][] _xy;
//
//    @Override public void map(Chunk [] chks) {
//      Rows rows = _dinfo.rows(chks);
//      _gram = new Gram(_dinfo);
//      _xy = new double[_mu.length][_dinfo.fullN()+1];
//      int numStart = _dinfo.numStart();
//      double [] ds = new double[_mu.length];
//      for(int i = 0; i < ds.length; ++i)
//        ds[i] = 1.0/(_mu[i] * (1-_mu[i]));
//      for(int i = 0; i < rows._nrows; ++i) {
//        Row r = rows.row(i);
//        double y = r.response(0);
//        _gram.addRow(r,.25);
//        for(int c = 0; c < _mu.length; ++c) {
//          double iY = y == c?1:0;
//          double z = (y-_mu[c]) * ds[i];
//          for(int j = 0; j < r.nBins; ++j)
//            _xy[c][r.binIds[j]] += z;
//          for(int j = 0; j < r.nNums; ++j){
//            int id = r.numIds == null?(j + numStart):r.numIds[j];
//            double val = r.numVals[j];
//            _xy[c][id] += z*val;
//          }
//        }
//      }
//    }
//    @Override public void reduce(){
//
//    }
//  }


  /**
   * One iteration of glm, computes weighted gram matrix and t(x)*y vector and t(y)*y scalar.
   *
   * @author tomasnykodym
   */
  public static class GLMIterationTask extends FrameTask2<GLMIterationTask> {
    final GLMParameters _params;
    final double [][]_beta_multinomial;
    final double []_beta;
    final int _c;
    protected Gram  _gram; // wx%*%x
    double [] _xy; // wx^t%*%z,

    GLMValidation _val; // validation of previous model
    final double [] _ymu;

    long _nobs;
    final boolean _validate;
    int [] _ti;
    public double _likelihood;
    final double _lambda;
    double wsum, wsumu;
    final boolean _intercept;
    double _sumsqe;

    public  GLMIterationTask(Key jobKey, DataInfo dinfo, double lambda, GLMModel.GLMParameters glm, boolean validate,
                             double [][] betaMultinomial, double [] beta, int c, double [] ymu, boolean intercept, H2OCountedCompleter cmp) {
      super(cmp,dinfo,jobKey);
      _params = glm;
      _beta = beta;
      _beta_multinomial = betaMultinomial.clone();
      _beta_multinomial[c] = beta;
      _c = c;
      _ymu = ymu;
      _validate = validate;
      _lambda = lambda;
      _intercept = intercept;
    }

    public  GLMIterationTask(Key jobKey, DataInfo dinfo, double lambda, GLMModel.GLMParameters glm, boolean validate,
                             double [] beta, double ymu,boolean intercept,  H2OCountedCompleter cmp) {
      super(cmp,dinfo,jobKey);
      _params = glm;
      _beta = beta;
      _beta_multinomial = null;
      _c = -1;
      _ymu = new double[]{ymu};
      _validate = validate;
      _lambda = lambda;
      _intercept = intercept;
    }

    @Override public boolean handlesSparseData(){return true;}


    transient private double [] _etas;
    transient private double [] _sparseOffsets;
    transient private double _sparseOffset;
    @Override
    public void chunkInit() {
      // initialize
      _gram = new Gram(_dinfo.fullN(), _dinfo.largestCat(), _dinfo._nums, _dinfo._cats,true);
      if(_params._family == Family.multinomial)
        _etas = new double[_beta_multinomial.length];
      // public GLMValidation(Key dataKey, double ymu, GLMParameters glm, int rank, float [] thresholds){
      if(_validate) {
        int rank = 0;
        if(_beta != null) for(double d:_beta) if(d != 0)++rank;
        String [] domain = _dinfo._adaptedFrame.lastVec().domain();
        if(domain == null && _params._family == Family.binomial)
          domain = new String[]{"0","1"}; // special hard-coded case for binomial on binary col
        _val = new GLMValidation(domain, _ymu, _params, rank, .5, true,_intercept); // todo pass correct threshold
      }
      _xy = MemoryManager.malloc8d(_dinfo.fullN()+1); // + 1 is for intercept
      if(_params._family == Family.binomial && _validate){
        _ti = new int[2];
      }

      if(_params._family == Family.multinomial) {
        _sparseOffsets = new double[_beta_multinomial.length];
        if(_sparse)
          for (int i = 0; i < _beta_multinomial.length; ++i)
          _sparseOffsets[i] = GLM.sparseOffset(_beta_multinomial[i],_dinfo);
      } else if(_sparse)
        _sparseOffset = GLM.sparseOffset(_beta,_dinfo);
    }

    @Override
    protected void processRow(Row r) { // called for every row in the chunk
      if(r.bad || r.weight == 0) return;
      ++_nobs;
      double y = r.response(0);
      assert ((_params._family != Family.gamma) || y > 0) : "illegal response column, y must be > 0  for family=Gamma.";
      assert ((_params._family != Family.binomial) || (0 <= y && y <= 1)) : "illegal response column, y must be <0,1>  for family=Binomial. got " + y;
      final double w;
      final double eta;
      double mu;
      final double var;
      final double wz;
      final int numStart = _dinfo.numStart();
      double d = 1;
      if( _params._family == Family.gaussian && _params._link == Link.identity){
        w = r.weight;
        wz = w*(y - r.offset);
        mu = 0;
        eta = mu;
      } else {
        if(_params._family == Family.multinomial) {
          y = (y == _c)?1:0;
          double maxrow = 0;
          for(int i = 0; i < _beta_multinomial.length; ++i) {
            _etas[i] = r.innerProduct(_beta_multinomial[i]) + _sparseOffsets[i];
            if(_etas[i] > maxrow /*|| -_etas[i] > maxrow*/)
              maxrow = _etas[i];
          }
          eta = _etas[_c];
          double etaExp = Math.exp(_etas[_c]-maxrow);
          double sumExp = 0;
          for(int i = 0; i < _beta_multinomial.length; ++i)
            sumExp += Math.exp(_etas[i]-maxrow);
          mu = etaExp / sumExp;
          if(mu < 1e-16)
            mu = 1e-16;//
          double logSumExp = Math.log(sumExp) + maxrow;
          _likelihood -= r.weight * (_etas[(int)r.response(0)] - logSumExp);
          d = mu*(1-mu);
          wz = r.weight * (eta * d + (y-mu));
          w  = r.weight * d;
        } else {
          eta = r.innerProduct(_beta) + _sparseOffset;
          mu = _params.linkInv(eta + r.offset);
          _likelihood += r.weight*_params.likelihood(y,mu);
          var = Math.max(1e-6, _params.variance(mu)); // avoid numerical problems with 0 variance
          d = _params.linkDeriv(mu);
          double z = eta + (y-mu)*d;
          w = r.weight/(var*d*d);
          wz = w*z;
          if(_validate)
            _val.add(y, mu, r.weight, r.offset);
          double sqe = w*(z - mu);
          _sumsqe += sqe * sqe;
        }
      }

      assert w >= 0|| Double.isNaN(w) : "invalid weight " + w; // allow NaNs - can occur if line-search is needed!
      wsum+=w;
      wsumu+=r.weight; // just add the user observation weight for the scaling.
      for(int i = 0; i < r.nBins; ++i) {
        _xy[r.binIds[i]] += wz;
      }
      for(int i = 0; i < r.nNums; ++i){
        int id = r.numIds == null?(i + numStart):r.numIds[i];
        double val = r.numVals[i];
        _xy[id] += wz*val;
      }
      if(_dinfo._intercept)
        _xy[_xy.length-1] += wz;
      _gram.addRow(r, w);
    }

    @Override
    public void reduce(GLMIterationTask git){
      ArrayUtils.add(_xy, git._xy);
      _gram.add(git._gram);
      _nobs += git._nobs;
      wsum += git.wsum;
      wsumu += git.wsumu;
      if (_validate) _val.reduce(git._val);
      _likelihood += git._likelihood;
      _sumsqe += git._sumsqe;
      super.reduce(git);
    }

    @Override protected void postGlobal(){
      if(_sparse && _dinfo._normSub != null) { // need to adjust gram for missing centering!
        int ns = _dinfo.numStart();
        int interceptIdx = _xy.length-1;
        double [] interceptRow = _gram._xx[interceptIdx-_gram._diagN];
        double nobs = interceptRow[interceptRow.length-1]; // weighted _nobs
        for(int i = ns; i < _dinfo.fullN(); ++i) {
          double iMean = _dinfo._normSub[i - ns] * _dinfo._normMul[i - ns];
          for (int j = 0; j < ns; ++j)
            _gram._xx[i - _gram._diagN][j] -= interceptRow[j]*iMean;
          for (int j = ns; j <= i; ++j) {
            double jMean = _dinfo._normSub[j - ns] * _dinfo._normMul[j - ns];
            _gram._xx[i - _gram._diagN][j] -=  interceptRow[i]*jMean + interceptRow[j]*iMean - nobs * iMean * jMean;
          }
        }
        if(_dinfo._intercept) { // do the intercept row
          for(int j = ns; j < _dinfo.fullN(); ++j)
            interceptRow[j] -= nobs * _dinfo._normSub[j-ns]*_dinfo._normMul[j-ns];
        }
        // and the xy vec as well
        for(int i = ns; i < _dinfo.fullN(); ++i) {
          _xy[i] -= _xy[_xy.length - 1] * _dinfo._normSub[i - ns] * _dinfo._normMul[i - ns];
      }
      }
      if(_val != null){
        _val.computeAIC();
      }
    }

    public boolean hasNaNsOrInf() {
      return ArrayUtils.hasNaNsOrInfs(_xy) || _gram.hasNaNsOrInfs();
    }
  }

 /* public static class GLMCoordinateDescentTask extends FrameTask2<GLMCoordinateDescentTask> {
    final GLMParameters _params;
    final double [] _betaw;
    final double [] _betacd;
    public double [] _temp;
    public double [] _varsum;
    public double _ws=0;
    long _nobs;
    public double _likelihoods;
    public  GLMCoordinateDescentTask(Key jobKey, DataInfo dinfo, double lambda, GLMModel.GLMParameters glm, boolean validate, double [] betaw,
                                     double [] betacd, double ymu, Vec rowFilter, H2OCountedCompleter cmp) {
      super(cmp,dinfo,jobKey,rowFilter);
      _params = glm;
      _betaw = betaw;
      _betacd = betacd;
    }


    @Override public boolean handlesSparseData(){return false;}


    @Override
    public void chunkInit() {
      _temp=MemoryManager.malloc8d(_dinfo.fullN()+1); // using h2o memory manager
      _varsum=MemoryManager.malloc8d(_dinfo.fullN());
    }

    @Override
    protected void processRow(Row r) {
      if(r.bad || r.weight == 0) return;
      ++_nobs;
      final double y = r.response(0);
      assert ((_params._family != Family.gamma) || y > 0) : "illegal response column, y must be > 0  for family=Gamma.";
      assert ((_params._family != Family.binomial) || (0 <= y && y <= 1)) : "illegal response column, y must be <0,1>  for family=Binomial. got " + y;
      final double w, eta, mu, var, z;
      final int numStart = _dinfo.numStart();
      double d = 1;
      if( _params._family == Family.gaussian && _params._link == Link.identity){
        w = r.weight;
        z = y - r.offset;
        mu = 0;
        eta = mu;
      } else {
        eta = r.innerProduct(_betaw);
        mu = _params.linkInv(eta + r.offset);
        var = Math.max(1e-6, _params.variance(mu)); // avoid numerical problems with 0 variance
        d = _params.linkDeriv(mu);
        z = eta + (y-mu)*d;
        w = r.weight/(var*d*d);
      }
      _likelihoods += r.weight*_params.likelihood(y,mu);
      assert w >= 0|| Double.isNaN(w) : "invalid weight " + w; // allow NaNs - can occur if line-search is needed!

      _ws+=w;
      double xb = r.innerProduct(_betacd);
      for(int i = 0; i < r.nBins; ++i)  { // go over cat variables
        _temp[r.binIds[i]] += (z - xb + _betacd[r.binIds[i]])  *w;
        _varsum[r.binIds[i]] += w ;
      }
      for(int i = 0; i < r.nNums; ++i){ // num vars
        int id = r.numIds == null?(i + numStart):r.numIds[i];
        _temp[id] += (z- xb + r.get(id)*_betacd[id] )*(r.get(id)*w);
        _varsum[id] += w*r.get(id)*r.get(id);
      }
        _temp[_temp.length-1] += w*(z-r.innerProduct(_betacd)+_betacd[_betacd.length-1]);
    }

    @Override
    public void reduce(GLMCoordinateDescentTask git){ // adding contribution of all the chunks
      ArrayUtils.add(_temp, git._temp);
      ArrayUtils.add(_varsum, git._varsum);
      _ws+= git._ws;
      _nobs += git._nobs;
      _likelihoods += git._likelihoods;
      super.reduce(git);
    }

  }
*/

  public static class GLMCoordinateDescentTaskSeqNaive extends MRTask<GLMCoordinateDescentTaskSeqNaive> {
    public double [] _normMulold;
    public double [] _normSubold;
    public double [] _normMulnew;
    public double [] _normSubnew;
    final double [] _betaold; // current old value at j
    final double [] _betanew; // global beta @ j-1 that was just updated.
    final int [] _catLvls_new; // sorted list of indices of active levels only for one categorical variable
    final int [] _catLvls_old;
    public double [] _temp;
    boolean _skipFirst;
    long _nobs;
    int _cat_num; // 1: c and p categorical, 2:c numeric and p categorical, 3:c and p numeric , 4: c categorical and previous num.
    boolean _interceptnew;
    boolean _interceptold;

    public  GLMCoordinateDescentTaskSeqNaive(boolean interceptold, boolean interceptnew, int cat_num ,
                                        double [] betaold, double [] betanew, int [] catLvlsold, int [] catLvlsnew,
                                        double [] normMulold, double [] normSubold, double [] normMulnew, double [] normSubnew,
                                             boolean skipFirst ) { // pass it norm mul and norm sup - in the weights already done. norm
      //mul and mean will be null without standardization.
      _normMulold = normMulold;
      _normSubold = normSubold;
      _normMulnew = normMulnew;
      _normSubnew = normSubnew;
      _cat_num = cat_num;
      _betaold = betaold;
      _betanew = betanew;
      _interceptold = interceptold; // if updating beta_1, then the intercept is the previous column
      _interceptnew = interceptnew; // if currently updating the intercept value
      _catLvls_old = catLvlsold;
      _catLvls_new = catLvlsnew;
      _skipFirst = skipFirst;
    }

    @Override
    public void map(Chunk [] chunks) {
      int cnt = 0;
      Chunk wChunk = chunks[cnt++];
      Chunk zChunk = chunks[cnt++];
      Chunk ztildaChunk = chunks[cnt++];
      Chunk xpChunk=null, xChunk=null;

      _temp = new double[_betaold.length];
      if (_interceptnew) {
        xChunk = new C0DChunk(1,chunks[0]._len);
        xpChunk = chunks[cnt++];
      } else {
        if (_interceptold) {
          xChunk = chunks[cnt++];
          xpChunk = new C0DChunk(1,chunks[0]._len);
        }
        else {
          xChunk = chunks[cnt++];
          xpChunk = chunks[cnt++];
        }
      }

      // For each observation, add corresponding term to temp - or if categorical variable only add the term corresponding to its active level and the active level
      // of the most recently updated variable before it (if also cat). If for an obs the active level corresponds to an inactive column, we just dont want to include
      // it - same if inactive level in most recently updated var. so set these to zero ( Wont be updating a betaj which is inactive) .
      for (int i = 0; i < chunks[0]._len; ++i) { // going over all the rows in the chunk
        double betanew = 0; // most recently updated prev variable
        double betaold = 0; // old value of current variable being updated
        double w = wChunk.atd(i);
        if(w == 0) continue;
        ++_nobs;
        int observation_level = 0, observation_level_p = 0;
        double val = 1, valp = 1;
        if(_cat_num == 1) {
          observation_level = (int) xChunk.at8(i); // only need to change one temp value per observation.
          if (_catLvls_old != null)
            observation_level = Arrays.binarySearch(_catLvls_old, observation_level);

          observation_level_p = (int) xpChunk.at8(i); // both cat
          if (_catLvls_new != null)
            observation_level_p = Arrays.binarySearch(_catLvls_new, observation_level_p);

          if(_skipFirst){
            observation_level--;
            observation_level_p--;
          }
        }
        else if(_cat_num == 2){
          val = xChunk.atd(i); // current num and previous cat
          if (_normMulold != null && _normSubold != null)
            val = (val - _normSubold[0]) * _normMulold[0];

          observation_level_p = (int) xpChunk.at8(i);
          if (_catLvls_new != null)
            observation_level_p = Arrays.binarySearch(_catLvls_new, observation_level_p);

          if(_skipFirst){
            observation_level_p--;
          }
        }
        else if(_cat_num == 3){
          val = xChunk.atd(i); // both num
          if (_normMulold != null && _normSubold != null)
            val = (val - _normSubold[0]) * _normMulold[0];
          valp = xpChunk.atd(i);
          if (_normMulnew != null && _normSubnew != null)
            valp = (valp - _normSubnew[0]) * _normMulnew[0];
        }
        else if(_cat_num == 4){
          observation_level = (int) xChunk.at8(i); // current cat
          if (_catLvls_old != null)
            observation_level = Arrays.binarySearch(_catLvls_old, observation_level); // search to see if this level is active.
          if(_skipFirst){
            observation_level--;
          }

          valp = xpChunk.atd(i); //prev numeric
          if (_normMulnew != null && _normSubnew != null)
            valp = (valp - _normSubnew[0]) * _normMulnew[0];
        }

        if(observation_level >= 0)
         betaold = _betaold[observation_level];
        if(observation_level_p >= 0)
         betanew = _betanew[observation_level_p];

        if (_interceptnew) {
            ztildaChunk.set(i, ztildaChunk.atd(i) - betaold + valp * betanew); //
            _temp[0] += w * (zChunk.atd(i) - ztildaChunk.atd(i));
          } else {
            ztildaChunk.set(i, ztildaChunk.atd(i) - val * betaold + valp * betanew);
            if(observation_level >=0 ) // if the active level for that observation is an "inactive column" don't want to add contribution to temp for that observation
            _temp[observation_level] += w * val * (zChunk.atd(i) - ztildaChunk.atd(i));
         }

       }

    }

    @Override
    public void reduce(GLMCoordinateDescentTaskSeqNaive git){
      ArrayUtils.add(_temp, git._temp);
      _nobs += git._nobs;
      super.reduce(git);
    }

  }


  public static class GLMCoordinateDescentTaskSeqIntercept extends MRTask<GLMCoordinateDescentTaskSeqIntercept> {
    final double [] _betaold;
    public double _temp;
    DataInfo _dinfo;

    public  GLMCoordinateDescentTaskSeqIntercept( double [] betaold, DataInfo dinfo) {
      _betaold = betaold;
      _dinfo = dinfo;
    }

    @Override
    public void map(Chunk [] chunks) {
      int cnt = 0;
      Chunk wChunk = chunks[cnt++];
      Chunk zChunk = chunks[cnt++];
      Chunk filterChunk = chunks[cnt++];
      Row r = _dinfo.newDenseRow();
      for(int i = 0; i < chunks[0]._len; ++i) {
        if(filterChunk.atd(i)==1) continue;
        _dinfo.extractDenseRow(chunks,i,r);
        _temp = wChunk.at8(i)* (zChunk.atd(i)- r.innerProduct(_betaold) );
      }

    }

    @Override
    public void reduce(GLMCoordinateDescentTaskSeqIntercept git){
      _temp+= git._temp;
      super.reduce(git);
    }

  }


  public static class GLMGenerateWeightsTask extends MRTask<GLMGenerateWeightsTask> {
    final GLMParameters _params;
    final double [] _betaw;
    double [] denums;
    double wsum,wsumu;
    DataInfo _dinfo;
    double _likelihood;

    public GLMGenerateWeightsTask(Key jobKey, DataInfo dinfo, GLMModel.GLMParameters glm, double[] betaw) {
      _params = glm;
      _betaw = betaw;
      _dinfo = dinfo;
    }

    @Override
    public void map(Chunk [] chunks) {
      Chunk wChunk = chunks[chunks.length-3];
      Chunk zChunk = chunks[chunks.length-2];
      Chunk zTilda = chunks[chunks.length-1];
      chunks = Arrays.copyOf(chunks,chunks.length-3);
      denums = new double[_dinfo.fullN()+1]; // full N is expanded variables with categories

      Row r = _dinfo.newDenseRow();
      for(int i = 0; i < chunks[0]._len; ++i) {
        _dinfo.extractDenseRow(chunks,i,r);
        if (r.bad || r.weight == 0) {
          wChunk.set(i,0);
          zChunk.set(i,0);
          zTilda.set(i,0);
          continue;
        }
        final double y = r.response(0);
        assert ((_params._family != Family.gamma) || y > 0) : "illegal response column, y must be > 0  for family=Gamma.";
        assert ((_params._family != Family.binomial) || (0 <= y && y <= 1)) : "illegal response column, y must be <0,1>  for family=Binomial. got " + y;
        final double w, eta, mu, var, z;
        final int numStart = _dinfo.numStart();
        double d = 1;
        eta = r.innerProduct(_betaw);
        if (_params._family == Family.gaussian && _params._link == Link.identity) {
          w = r.weight;
          z = y - r.offset;
          mu = 0;
        } else {
          mu = _params.linkInv(eta + r.offset);
          var = Math.max(1e-6, _params.variance(mu)); // avoid numerical problems with 0 variance
          d = _params.linkDeriv(mu);
          z = eta + (y - mu) * d;
          w = r.weight / (var * d * d);
        }
        _likelihood += _params.likelihood(y,mu);
        zTilda.set(i,eta-_betaw[_betaw.length-1]);
        assert w >= 0 || Double.isNaN(w) : "invalid weight " + w; // allow NaNs - can occur if line-search is needed!
        wChunk.set(i,w);
        zChunk.set(i,z);

        wsum+=w;
        wsumu+=r.weight; // just add the user observation weight for the scaling.

        for(int j = 0; j < r.nBins; ++j)  { // go over cat variables
          denums[r.binIds[j]] +=  w; // binIds skips the zeros.
        }
        for(int j = 0; j < r.nNums; ++j){ // num vars
          int id = r.numIds == null?(j + numStart):r.numIds[j];
          denums[id]+= w*r.get(id)*r.get(id);
        }

      }
    }

    @Override
    public void reduce(GLMGenerateWeightsTask git){ // adding contribution of all the chunks
      ArrayUtils.add(denums, git.denums);
      wsum+=git.wsum;
      wsumu += git.wsumu;
      _likelihood += git._likelihood;
      super.reduce(git);
    }


  }

  public static final class GLMWeights {
    final GLMParameters _parms;
    public double mu;
    public double w;
    public double z;
    public double likelihood;

    public GLMWeights(GLMParameters parms) {
      _parms = parms;
    }

    public void compute(double eta, double y, double w, double o) {
      mu = _parms.linkInv(eta + o);
      likelihood = w * _parms.likelihood(y, mu);
      double var = Math.max(1e-6, _parms.variance(mu)); // avoid numerical problems with 0 variance
      double d = _parms.linkDeriv(mu);
      z = eta + (y - mu) * d;
      this.w = w / (var * d * d);
    }
  }

  public static class ComputeSETsk extends FrameTask2<ComputeSETsk> {
//    final double [] _betaOld;
    final double [] _betaNew;
    final GLMParameters _parms;
    double _sumsqe;
    double _wsum;

    public ComputeSETsk(H2OCountedCompleter cmp, DataInfo dinfo, Key jobKey, /*, double [] betaOld,*/ double [] betaNew, GLMParameters parms) {
      super(cmp, dinfo, jobKey);
//      _betaOld = betaOld;
      _parms = parms;
      _betaNew = betaNew;
    }

    transient double _sparseOffsetOld = 0;
    transient double _sparseOffsetNew = 0;
    transient GLMWeights _glmw;
    @Override public void chunkInit(){
      if(_sparse) {
//        _sparseOffsetOld = GLM.sparseOffset(_betaNew, _dinfo);
        _sparseOffsetNew = GLM.sparseOffset(_betaNew, _dinfo);
      }
      _glmw = new GLMWeights(_parms);
    }

    @Override
    protected void processRow(Row r) {
      double z = r.response(0);
      double w = r.weight;
      if(_parms._family != Family.gaussian) {
//        double etaOld = r.innerProduct(_betaOld) + _sparseOffsetOld;
        double etaOld = r.innerProduct(_betaNew) + _sparseOffsetNew;
        _glmw.compute(etaOld, r.response(0), r.weight, r.offset);
        z = _glmw.z;
        w = _glmw.w;
      }
      double eta = r.innerProduct(_betaNew) + _sparseOffsetNew;
//      double mu = _parms.linkInv(eta);
      _sumsqe += w*(eta - z)*(eta - z);
      _wsum += Math.sqrt(w);
    }
    @Override
    public void reduce(ComputeSETsk c){_sumsqe += c._sumsqe; _wsum += c._wsum;}
  }


//  public static class GLMValidationTask<T extends GLMValidationTask<T>> extends MRTask<T> {
//    protected final GLMModel _model;
//    protected GLMValidation _res;
//    public final double _lambda;
//    public boolean _improved;
//    Key _jobKey;
//    public static Key makeKey(){return Key.make("__GLMValidation_" + Key.make().toString());}
//    public GLMValidationTask(GLMModel model, double lambda){this(model,lambda,null);}
//    public GLMValidationTask(GLMModel model, double lambda, H2OCountedCompleter completer){super(completer); _lambda = lambda; _model = model;}
//    @Override public void map(Chunk[] chunks){
//      _res = new GLMValidation(null,_model._ymu,_model._parms,_model.rank(_lambda));
//      final int nrows = chunks[0]._len;
//      double [] row   = MemoryManager.malloc8d(_model._output._names.length);
//      float  [] preds = MemoryManager.malloc4f(_model._parms._family == Family.binomial?3:1);
//      OUTER:
//      for(int i = 0; i < nrows; ++i){
//        if(chunks[chunks.length-1].isNA(i))continue;
//        for(int j = 0; j < chunks.length-1; ++j){
//          if(chunks[j].isNA(i))continue OUTER;
//          row[j] = chunks[j].atd(i);
//        }
//        _model.score0(row, preds);
//        double response = chunks[chunks.length-1].atd(i);
//        _res.add(response, _model._parms._family == Family.binomial?preds[2]:preds[0]);
//      }
//    }
//    @Override public void reduce(GLMValidationTask gval){_res.add(gval._res);}
//    @Override public void postGlobal(){
//      _res.computeAIC();
//      _res.computeAUC();
//    }
//  }
  // use general score to reduce number of possible different code paths
//  public static class GLMXValidationTask extends GLMValidationTask<GLMXValidationTask>{
//    protected final GLMModel [] _xmodels;
//    protected GLMValidation [] _xvals;
//    long _nobs;
//    final float [] _thresholds;
//    public static Key makeKey(){return Key.make("__GLMValidation_" + Key.make().toString());}
//
//    public GLMXValidationTask(GLMModel mainModel,double lambda, GLMModel [] xmodels, float [] thresholds){this(mainModel,lambda,xmodels,thresholds,null);}
//    public GLMXValidationTask(GLMModel mainModel,double lambda, GLMModel [] xmodels, float [] thresholds, final H2OCountedCompleter completer){
//      super(mainModel, lambda,completer);
//      _xmodels = xmodels;
//      _thresholds = thresholds;
//    }
//    @Override public void map(Chunk [] chunks) {
//      long gid = chunks[0].start();
//      _xvals = new GLMValidation[_xmodels.length];
//      for(int i = 0; i < _xmodels.length; ++i)
//        _xvals[i] = new GLMValidation(null,_xmodels[i]._ymu,_xmodels[i]._parms,_xmodels[i]._output.rank(),_thresholds);
//      final int nrows = chunks[0]._len;
//      double [] row   = MemoryManager.malloc8d(_xmodels[0]._output._names.length);
//      float  [] preds = MemoryManager.malloc4f(_xmodels[0]._parms._family == Family.binomial?3:1);
//      OUTER:
//      for(int i = 0; i < nrows; ++i){
//        if(chunks[chunks.length-1].isNA(i))continue;
//        for(int j = 0; j < chunks.length-1; ++j) {
//          if(chunks[j].isNA(i))continue OUTER;
//          row[j] = chunks[j].atd(i);
//        }
//        ++_nobs;
//        final int mid = (int)((i + gid)  % _xmodels.length);
//        final GLMModel model = _xmodels[mid];
//        final GLMValidation val = _xvals[mid];
//        model.score0(row, preds);
//        double response = chunks[chunks.length-1].at8(i);
//        val.add(response, model._parms._family == Family.binomial?preds[2]:preds[0]);
//      }
//    }
//    @Override public void reduce(GLMXValidationTask gval){
//      _nobs += gval._nobs;
//      for(int i = 0; i < _xvals.length; ++i)
//        _xvals[i].add(gval._xvals[i]);}
//
//    @Override public void postGlobal() {
//      H2OCountedCompleter cmp = (H2OCountedCompleter)getCompleter();
//      if(cmp != null)cmp.addToPendingCount(_xvals.length + 1);
//      for (int i = 0; i < _xvals.length; ++i) {
//        _xvals[i].computeAIC();
//        _xvals[i].computeAUC();
//        _xvals[i]._nobs = _nobs - _xvals[i]._nobs;
//        GLMModel.setXvalidation(cmp, _xmodels[i]._key, _lambda, _xvals[i]);
//      }
//      GLMModel.setXvalidation(cmp, _model._key, _lambda, new GLMXValidation(_model, _xmodels, _xvals, _lambda, _nobs,_thresholds));
//    }
//  }
}<|MERGE_RESOLUTION|>--- conflicted
+++ resolved
@@ -724,11 +724,7 @@
 
 
   /**
-<<<<<<< HEAD
    * Task with simplified gradient computation for logistic regression (and least squares)
-=======
-   * Tassk with simplified ginfo computation for logistic regression (and least squares)
->>>>>>> 10fc8958
    * Looks like
    */
   public static class LBFGS_LogisticGradientTask extends GLMGradientTask {
