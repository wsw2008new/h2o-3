package hex.glm;

import hex.DataInfo;
import hex.DataInfo.Row;

import hex.glm.GLMModel.GLMParameters;
import hex.glm.GLMModel.GLMParameters.Link;
import hex.gram.Gram;
import hex.glm.GLMModel.GLMParameters.Family;
import jsr166y.CountedCompleter;
import water.H2O.H2OCountedCompleter;
import water.*;
import water.fvec.*;
import water.util.ArrayUtils;
import water.util.FrameUtils;

/**
 * All GLM related distributed tasks:
 *
 * YMUTask           - computes response means on actual datasets (if some rows are ignored - e.g ignoring rows with NA and/or doing cross-validation)
 * GLMGradientTask   - computes gradient at given Beta, used by L-BFGS, for KKT condition check
 * GLMLineSearchTask - computes residual deviance(s) at given beta(s), used by line search (both L-BFGS and IRLSM)
 * GLMIterationTask  - used by IRLSM to compute Gram matrix and response t(X) W X, t(X)Wz
 *
 * @author tomasnykodym
 */
public abstract class GLMTask  {

 static class YMUTask extends MRTask<YMUTask> {
   double _ymu;
   double _yMin = Double.POSITIVE_INFINITY, _yMax = Double.NEGATIVE_INFINITY;
   long   _nobs;
   final Vec _fVec; // boolean row filter

   public YMUTask(DataInfo dinfo, Vec mVec, H2OCountedCompleter cmp){
     super(cmp);
     _fVec = mVec;
   }

   @Override public void setupLocal(){
     _fVec.preWriting();
   }

   @Override public void map(Chunk [] chunks) {
     boolean [] skip = MemoryManager.mallocZ(chunks[0]._len);
     for(int i = 0; i < chunks.length-1; ++i)
       for(int r = chunks[i].nextNZ(-1); r < chunks[i]._len; r = chunks[i].nextNZ(r))
         skip[r] |= chunks[i].isNA(r);
     Chunk response = chunks[chunks.length-1];
     for(int r = 0; r < response._len; ++r) {
       if(skip[r]) continue;
       if(skip[r] = response.isNA(r))continue;
       double d = response.atd(r);
       assert !Double.isNaN(d);
       assert !Double.isNaN(_ymu+d):"got NaN by adding " + _ymu + " + " + d;
       _ymu += d;
       if(d < _yMin)
         _yMin = d;
       if(d > _yMax)
         _yMax = d;
       ++_nobs;
     }
     if(_fVec != null)
       DKV.put(_fVec.chunkKey(chunks[0].cidx()), new CBSChunk(skip));
   }
   @Override public void postGlobal() {
     _ymu /= _nobs;
     Futures fs = new Futures();
     _fVec.postWrite(fs); // we just overwrote the vec
     fs.blockForPending();
   }
   @Override public void reduce(YMUTask ymt) {
     if(_nobs > 0 && ymt._nobs > 0) {
       _ymu += ymt._ymu;
       _nobs += ymt._nobs;
       if(_yMin > ymt._yMin)
         _yMin = ymt._yMin;
       if(_yMax < ymt._yMax)
         _yMax = ymt._yMax;
     } else if (_nobs == 0) {
       _ymu = ymt._ymu;
       _nobs = ymt._nobs;
       _yMin = ymt._yMin;
       _yMax = ymt._yMax;
     }
   }
   public double ymu(int foldId) {return _ymu;  } // TODO add folds to support cross validation!
   public long  nobs(int foldId) {return _nobs; } // TODO add folds to support cross validation!
 }

  static class GLMLineSearchTask extends MRTask<GLMLineSearchTask> {
    final DataInfo _dinfo;
    final double [] _beta;
    final double [] _direction;
    final double _step;
    final int _nSteps;
    final GLMParameters _params;
    final double _reg;

    public GLMLineSearchTask(DataInfo dinfo, GLMParameters params, double reg, double [] beta, double [] direction, double step, int nsteps ){this(dinfo, params, reg, beta, direction, step, nsteps, null);}
    public GLMLineSearchTask(DataInfo dinfo, GLMParameters params, double reg, double [] beta, double [] direction, double step, int nsteps, CountedCompleter cc) {
      super ((H2OCountedCompleter)cc);
      _dinfo = dinfo;
      _reg = reg;
      _beta = beta;
      _direction = direction;
      _step = step;
      _nSteps = nsteps;
      _params = params;
    }

    long _nobs;
    double [] _likelihoods; // result

//    private final double beta(int i, int j) {
//      return _beta[j] + _direction[j] * _steps[i];
//    }
    // compute linear estimate by summing contributions for all columns
    // (looping by column in the outer loop to have good access pattern and to exploit sparsity)
    @Override
    public void map(Chunk [] chks) {
      Chunk responseChunk = chks[chks.length-1];
      boolean[] skip = MemoryManager.mallocZ(chks[0]._len);
      double [][] eta = new double[responseChunk._len][_nSteps];
      double [] beta = _beta;
      double [] pk = _direction;

      // categoricals
      for(int i = 0; i < _dinfo._cats; ++i) {
        Chunk c = chks[i];
        for(int r = 0; r < c._len; ++r) { // categoricals can not be sparse
          if(skip[r] || c.isNA(r)) {
            skip[r] = true;
            continue;
          }
          int off = _dinfo.getCategoricalId(i,(int)c.at8(r));
          if(off != -1) {
            double t = 1;
            for (int j = 0; j < _nSteps; ++j, t *= _step)
              eta[r][j] += beta[off] + pk[off] * t;
          }
        }
      }
      // compute default eta offset for 0s
      final int numStart = _dinfo.numStart();
      double [] off = new double[_nSteps];
      if(_dinfo._normMul != null && _dinfo._normSub != null) {
        for (int i = 0; i < _dinfo._nums; ++i) {
          double b = beta[numStart+i];
          double s = pk[numStart+i];
          double d = _dinfo._normSub[i] * _dinfo._normMul[i];
          for (int j = 0; j < _nSteps; ++j, s *= _step)
            off[j] -= (b + s) * d;
        }
      }
      // non-zero numbers
      for (int i = 0; i < _dinfo._nums; ++i) {
        Chunk c = chks[i + _dinfo._cats];
        for (int r = c.nextNZ(-1); r < c._len; r = c.nextNZ(r)) {
          if(skip[r] || c.isNA(r)) {
            skip[r] = true;
            continue;
          }
          double d = c.atd(r);
          if (_dinfo._normMul != null)
            d *= _dinfo._normMul[i];
          double b = beta[numStart+i];
          double s = pk[numStart+i];
          for (int j = 0; j < _nSteps; ++j) {
            eta[r][j] += (b + s) * d;
            s *= _step;
          }
        }
      }
      _likelihoods = MemoryManager.malloc8d(_nSteps);
      for(int r = 0; r < chks[0]._len; ++r){
        if(skip[r] || responseChunk.isNA(r))
          continue;
        _nobs++;
        double y = responseChunk.atd(r);
        double yy = -1 + 2*y;
        double b = 0, s = 0;
        if(_dinfo._intercept) {
          b = beta[beta.length-1];
          s = pk[pk.length-1];
        }
        for(int i = 0; i < _nSteps; ++i, s*= _step) {
          double e = eta[r][i] + off[i] + b + s;
          if(_params._family == Family.binomial) {
            _likelihoods[i] += Math.log(1 + Math.exp(-yy * e));
            double mu = _params.linkInv(e);
          } else {
            double mu = _params.linkInv(e);
            _likelihoods[i] += _params.likelihood(y, e, mu);
          }
        }
      }
    }
    @Override public void reduce(GLMLineSearchTask glt){
      ArrayUtils.add(_likelihoods,glt._likelihoods);
      _nobs += glt._nobs;
    }
  }
  static class GLMGradientTask extends MRTask<GLMGradientTask> {
    final GLMParameters _params;
    double _currentLambda;
    final double [] _beta;
    final protected DataInfo _dinfo;
    final double _reg;
    public double [] _gradient;
    public double    _objVal;
    protected transient boolean [] _skip;
    boolean _validate;
    double _ymu;
    GLMValidation _val;
    Vec _rowFilter;
    long _nobs;

    public GLMGradientTask(DataInfo dinfo, GLMParameters params, double lambda, double[] beta, double reg, Vec rowFilter){this(dinfo,params, lambda, beta,reg,rowFilter, null);}
    public GLMGradientTask(DataInfo dinfo, GLMParameters params, double lambda, double[] beta, double reg, Vec rowFilter, H2OCountedCompleter cc){
      super(cc);
      _dinfo = dinfo;
      _params = params;
      _beta = beta;
      _reg = reg;
      _currentLambda = lambda;
      _rowFilter = rowFilter;
    }

    public GLMGradientTask setValidate(double ymu, boolean validate) {
      _ymu = ymu;
      _validate = validate;
      return this;
    }

//    private final void goByRowsLogistic(Chunk [] chks){
//      Row row = _dinfo.newDenseRow();
//      double [] g = _gradient;
//      double [] b = _beta;
//      for(int rid = 0; rid < chks[0]._len; ++rid) {
//        double y = row.response(0);
//        row = _dinfo.extractDenseRow(chks, rid, row);
//        if(row.bad) continue;
//        double eta = row.innerProduct(b);
//        double mu =  1.0 / (Math.exp(-eta) + 1.0);
//        double l = y == mu?0:-y * eta - Math.log(1 - mu);
//        _objVal += l;
//        double var = mu * (1 - mu);//_params.variance(mu);
//        if(var < 1e-6) var = 1e-6; // to avoid numerical problems with 0 variance
//        double d = (mu * (1 - mu));
//        d = d == 0?1e9:1/d;
//        double gval = (mu-y) / (var * d);
//        // categoricals
//        for(int i = 0; i < row.nBins; ++i)
//          g[row.binIds[i]] += gval;
//        int off = _dinfo.numStart();
//        // numbers
//        for(int j = 0; j < _dinfo._nums; ++j)
//          g[j + off] += row.numVals[j] * gval;
//        // intercept
//        if(_dinfo._intercept)
//          g[g.length-1] += gval;
//      }
//    }
    protected void goByRows(Chunk [] chks){
      Row row = _dinfo.newDenseRow();
      double [] g = _gradient;
      double [] b = _beta;
      Chunk rowFilter = _rowFilter != null?_rowFilter.chunkForChunkIdx(chks[0].cidx()):null;
      for(int rid = 0; rid < chks[0]._len; ++rid) {
        if(rowFilter != null && rowFilter.at8(rid) == 1)
          continue;
        _nobs++;
        row = _dinfo.extractDenseRow(chks, rid, row);
        if(row.bad) continue;
        double eta = row.innerProduct(b);
        double mu = _params.linkInv(eta);
        if(_validate)
          _val.add(row.response(0),eta, mu);
        _objVal += _params.likelihood(row.response(0), eta, mu);
        double var = _params.variance(mu);
        if(var < 1e-6) var = 1e-6; // to avoid numerical problems with 0 variance
        double gval = (mu-row.response(0)) / (var * _params.linkDeriv(mu));
        // categoricals
        for(int i = 0; i < row.nBins; ++i)
          g[row.binIds[i]] += gval;
        int off = _dinfo.numStart();
        // numbers
        for(int j = 0; j < _dinfo._nums; ++j)
          g[j + off] += row.numVals[j] * gval;
        // intercept
        if(_dinfo._intercept)
          g[g.length-1] += gval;
      }
    }
    @Override
    public void postGlobal(){
      _objVal = _objVal*_reg + .5 * _currentLambda * ArrayUtils.l2norm2(_beta,_dinfo._intercept);
      if(_validate) {
        _val.computeAIC();
        _val.computeAUC();
      }
      for(int j = 0; j < _beta.length - (_dinfo._intercept?1:0); ++j)
        _gradient[j] = _gradient[j]*_reg + _currentLambda * _beta[j];
      if(_dinfo._intercept)
        _gradient[_gradient.length-1] *= _reg;
    }

    // compute linear estimate by summing contributions for all columns
    // (looping by column in the outer loop to have good access pattern and to exploit sparsity)
    protected final double [] computeEtaByCols(Chunk [] chks, boolean [] skip) {
      double [] eta = MemoryManager.malloc8d(chks[0]._len);
      double [] b = _beta;
      // do categoricals first
      for(int i = 0; i < _dinfo._cats; ++i) {
        Chunk c = chks[i];
        for(int r = 0; r < c._len; ++r) { // categoricals can not be sparse
          if(skip[r] || c.isNA(r)) {
            skip[r] = true;
            continue;
          }
          int off = _dinfo.getCategoricalId(i,(int)c.at8(r));
          if(off != -1)
            eta[r] += b[off];
        }
      }
      final int numStart = _dinfo.numStart();
      // compute default eta offset for 0s
      if(_dinfo._normMul != null && _dinfo._normSub != null) {
        double off = 0;
        for (int i = 0; i < _dinfo._nums; ++i)
          off -= b[numStart + i] * _dinfo._normSub[i] * _dinfo._normMul[i];
        for(int r = 0; r < chks[0]._len; ++r)
          eta[r] += off;
      }
      // now numerics
      for (int i = 0; i < _dinfo._nums; ++i) {
        Chunk c = chks[i + _dinfo._cats];
        for (int r = c.nextNZ(-1); r < c._len; r = c.nextNZ(r)) {
          if(skip[r] || c.isNA(r)) {
            skip[r] = true;
            continue;
          }
          double d = c.atd(r);
          if (_dinfo._normMul != null)
            d *= _dinfo._normMul[i];
          eta[r] += b[numStart + i] * d;
        }
      }
      return eta;
    }

    protected void goByCols(Chunk [] chks){
      int numStart = _dinfo.numStart();
      boolean [] skp = MemoryManager.mallocZ(chks[0]._len);
      if(_rowFilter != null) {
        Chunk c = _rowFilter.chunkForChunkIdx(chks[0].cidx());
        for(int r = 0; r < chks[0]._len; ++r)
          skp[r] = c.at8(r) == 1;
      }
      double  [] eta = computeEtaByCols(chks,skp);
      double  [] b = _beta;
      double  [] g = _gradient;
      Chunk offsetChunk = null;
      int nxs = chks.length-1; // -1 for response
      if(_dinfo._offset) {
        nxs -= 1;
        offsetChunk = chks[nxs];
      }
      Chunk responseChunk = chks[nxs];
      double eta_sum = 0;
      // compute the predicted mean and variance and gradient for each row
      for(int r = 0; r < chks[0]._len; ++r){
        if(skp[r] || responseChunk.isNA(r))
          continue;
        _nobs++;
        double off = (_dinfo._offset?offsetChunk.atd(r):0);
        double y = responseChunk.atd(r);
        double offset = off + (_dinfo._intercept?b[b.length-1]:0);
        double mu = _params.linkInv(eta[r] + offset);
        if(_validate)
          _val.add(y,eta[r] + offset, mu);
        _objVal += _params.likelihood(y,eta[r],mu);
        double var = _params.variance(mu);
        if(var < 1e-6) var = 1e-6; // to avoid numerical problems with 0 variance
        eta[r] = (mu-y) / (var * _params.linkDeriv(mu));
        eta_sum += eta[r];
      }
      // finally go over the columns again and compute gradient for each column
      // first handle eta offset and intercept
      if(_dinfo._intercept)
        g[g.length-1] = eta_sum;
      if(_dinfo._normMul != null && _dinfo._normSub != null)
        for(int i = 0; i < _dinfo._nums; ++i)
          g[numStart + i] = -_dinfo._normSub[i]*_dinfo._normMul[i]*eta_sum;
      // categoricals
      for(int i = 0; i < _dinfo._cats; ++i) {
        Chunk c = chks[i];
        for(int r = 0; r < c._len; ++r) { // categoricals can not be sparse
          if(skp[r]) continue;
          int off = _dinfo.getCategoricalId(i,(int)chks[i].at8(r));
          if(off != -1)
            g[off] += eta[r];
        }
      }
      // numerics
      for (int i = 0; i < _dinfo._nums; ++i) {
        Chunk c = chks[i + _dinfo._cats];
        for (int r = c.nextNZ(-1); r < c._len; r = c.nextNZ(r)) {
          if(skp[r] || c.isNA(r))
            continue;
          double d = c.atd(r);
          if (_dinfo._normMul != null)
            d = d*_dinfo._normMul[i];
          g[numStart + i] += eta[r] * d;
        }
      }
      _skip = skp;
    }

    private boolean mostlySparse(Chunk [] chks){
      int cnt = 0;
      for(Chunk chk:chks)
        if(chk.isSparse())
          ++cnt;
      return cnt >= chks.length >> 1;
    }

    private boolean _forceRows;
    private boolean _forceCols;

    public GLMGradientTask forceColAccess() {
      _forceCols = true;
      _forceRows = false;
      return this;
    }
    public GLMGradientTask forceRowAccess() {
      _forceCols = false;
      _forceRows = true;
      return this;
    }
    public void map(Chunk [] chks){
      int rank = 0;
      for(int i = 0; i < _beta.length; ++i)
        if(_beta[i] != 0)
          ++rank;
      if(_validate)
        _val = new GLMValidation(_dinfo._key,_ymu,_params,rank);
      _gradient = MemoryManager.malloc8d(_beta.length);

      if(_forceCols || (!_forceRows && (chks.length >= 100 || mostlySparse(chks))))
        goByCols(chks);
      else
        goByRows(chks);
      // apply reg
    }
    public void reduce(GLMGradientTask grt) {
      _objVal += grt._objVal;
      _nobs += grt._nobs;
      if(_validate)
        _val.add(grt._val);
      ArrayUtils.add(_gradient, grt._gradient);
    }
  }

  /**
   * Tassk with simplified gradient computation for logistic regression (and least squares)
   * Looks like
   */
  public static class LBFGS_LogisticGradientTask extends GLMGradientTask {

    public LBFGS_LogisticGradientTask(DataInfo dinfo, GLMParameters params, double lambda, double[] beta, double reg, Vec rowFilter) {
      super(dinfo, params, lambda, beta, reg, rowFilter);
    }

    @Override   protected void goByRows(Chunk [] chks){
      Row row = _dinfo.newDenseRow();
      double [] g = _gradient;
      double [] b = _beta;
      for(int rid = 0; rid < chks[0]._len; ++rid) {
        row = _dinfo.extractDenseRow(chks, rid, row);
        double y = -1 + 2*row.response(0);
        if(row.bad) continue;
        double eta = row.innerProduct(b);
        double xp = -y*eta;
        double gval;
        if(xp > 20) {
          _objVal += xp;
          gval = -y;
        } else if(xp > -20) {
          double d = 1 + Math.exp(-y * eta);
          _objVal += Math.log(d);
          gval = -y*(1-1.0/d);
        } else // gval and objval ~ 0
          gval = 0;
        // categoricals
        for(int i = 0; i < row.nBins; ++i)
          g[row.binIds[i]] += gval;
        int off = _dinfo.numStart();
        // numbers
        for(int j = 0; j < _dinfo._nums; ++j)
          g[j + off] += row.numVals[j] * gval;
        // intercept
        if(_dinfo._intercept)
          g[g.length-1] += gval;
      }
    }

    @Override protected void goByCols(Chunk [] chks){
      int numStart = _dinfo.numStart();
      boolean [] skp = MemoryManager.mallocZ(chks[0]._len);
      double  [] eta = computeEtaByCols(chks,skp);
      double  [] b = _beta;
      double  [] g = _gradient;
      Chunk offsetChunk = null;
      int nxs = chks.length-1; // -1 for response
      if(_dinfo._offset) {
        nxs -= 1;
        offsetChunk = chks[nxs];
      }
      Chunk responseChunk = chks[nxs];
      double eta_sum = 0;
      // compute the predicted mean and variance and gradient for each row
      for(int r = 0; r < chks[0]._len; ++r){
        if(skp[r] || responseChunk.isNA(r))
          continue;
        double off = (_dinfo._offset?offsetChunk.atd(r):0);

        double e = eta[r]  + off + (_dinfo._intercept?b[b.length-1]:0);

        switch(_params._family) {
          case gaussian:
            double diff = e - responseChunk.atd(r);
            _objVal += diff*diff;
            eta[r] = diff;
            break;
          case binomial:
            double y = -1 + 2*responseChunk.atd(r);
            double d = 1 + Math.exp(-y * e);
            _objVal += Math.log(d);
            eta[r] = -y * (1 - 1.0 / d);
            break;
          default:
            throw H2O.unimpl();
        }
        eta_sum += eta[r];
      }
      // finally go over the columns again and compute gradient for each column
      // first handle eta offset and intercept
      if(_dinfo._intercept)
        g[g.length-1] = eta_sum;
      if(_dinfo._normMul != null && _dinfo._normSub != null)
        for(int i = 0; i < _dinfo._nums; ++i)
          g[numStart + i] = -_dinfo._normSub[i]*_dinfo._normMul[i]*eta_sum;
      // categoricals
      for(int i = 0; i < _dinfo._cats; ++i) {
        Chunk c = chks[i];
        for(int r = 0; r < c._len; ++r) { // categoricals can not be sparse
          if(skp[r]) continue;
          int off = _dinfo.getCategoricalId(i,(int)chks[i].at8(r));
          if(off != -1)
            g[off] += eta[r];
        }
      }
      // numerics
      for (int i = 0; i < _dinfo._nums; ++i) {
        Chunk c = chks[i + _dinfo._cats];
        for (int r = c.nextNZ(-1); r < c._len; r = c.nextNZ(r)) {
          if(skp[r] || c.isNA(r))
            continue;
          double d = c.atd(r);
          if (_dinfo._normMul != null)
            d = d*_dinfo._normMul[i];
          g[numStart + i] += eta[r] * d;
        }
      }
      _skip = skp;
    }
  }

  /**
   * One iteration of glm, computes weighted gram matrix and t(x)*y vector and t(y)*y scalar.
   *
   * @author tomasnykodym
   */
  public static class GLMIterationTask extends MRTask<GLMIterationTask> {
    final Key _jobKey;
    final DataInfo _dinfo;
    final GLMParameters _glm;
    final double [] _beta;
    protected Gram  _gram;
    double [] _xy;
    double    _yy;
    GLMValidation _val; // validation of previous model
    final double _ymu;
    long _nobs;
    final boolean _validate;
    int [] _ti;
    public double _likelihood;

    final double _lambda;
    double _zsum;
    final boolean _sparse;
    Vec _rowFilter;

<<<<<<< HEAD
    public  GLMIterationTask(Key jobKey, DataInfo dinfo, double lambda, GLMModel.GLMParameters glm, boolean validate, double [] beta, double ymu, Vec rowFilter, float [] thresholds, H2OCountedCompleter cmp) {
=======
    public  GLMIterationTask(Key jobKey, DataInfo dinfo, double lambda, GLMModel.GLMParameters glm, boolean validate, double [] beta, double ymu, H2OCountedCompleter cmp) {
>>>>>>> 4ad2ed00
      super(cmp);
      _jobKey = jobKey;
      _dinfo = dinfo;
      _glm = glm;
      _beta = beta;
      _ymu = ymu;
      _validate = validate;
      _lambda = lambda;
      _sparse = FrameUtils.sparseRatio(dinfo._adaptedFrame) < .5;
      _rowFilter = rowFilter;
    }

    @Override
    public void map(Chunk [] chks) {
      if(_jobKey != null && !Job.isRunning(_jobKey))
        throw new Job.JobCancelledException();
      Chunk rowFilter = _rowFilter == null?null:_rowFilter.chunkForChunkIdx(chks[0].cidx());
      // initialize
      _gram = new Gram(_dinfo.fullN(), _dinfo.largestCat(), _dinfo._nums, _dinfo._cats,true);
      // public GLMValidation(Key dataKey, double ymu, GLMParameters glm, int rank, float [] thresholds){
      if(_validate) {
        int rank = 0;
        if(_beta != null)for(double d:_beta)if(d != 0)++rank;
        _val = new GLMValidation(null, _ymu, _glm, rank);
      }
      _xy = MemoryManager.malloc8d(_dinfo.fullN()+1); // + 1 is for intercept
      if(_glm._family == Family.binomial && _validate){
        _ti = new int[2];
      }
      // compute
      if(_sparse) {
        Row row = _dinfo.newDenseRow();
        for(Row r:_dinfo.extractSparseRows(chks, _beta))
<<<<<<< HEAD
          if(rowFilter == null || rowFilter.at8(r.rid) == 0)
            processRow(r);
        // need to adjust gradient by centered zeros
        int numStart = _dinfo.numStart();
=======
          processRow(r);
>>>>>>> 4ad2ed00
      } else {
        Row row = _dinfo.newDenseRow();
        for(int r = 0 ; r < chks[0]._len; ++r) {
          if(rowFilter == null || rowFilter.at8(r) == 0)
            processRow(_dinfo.extractDenseRow(chks, r, row));
        }
      }
      if(_validate && _glm._family == Family.binomial) {
        assert _val != null;
      }
    }

    protected final void processRow(Row r) {
      if(r.bad) return;
      ++_nobs;
      final double y = r.response(0);
      assert ((_glm._family != Family.gamma) || y > 0) : "illegal response column, y must be > 0  for family=Gamma.";
      assert ((_glm._family != Family.binomial) || (0 <= y && y <= 1)) : "illegal response column, y must be <0,1>  for family=Binomial. got " + y;
      final double w, eta, mu, var, z;
      final int numStart = _dinfo.numStart();
      double d = 1;
      if( _glm._family == Family.gaussian && _glm._link == Link.identity){
        w = 1;
        z = y;
        mu = 0;
        var = 1;
        eta = mu;
      } else {
        eta = r.innerProduct(_beta);
        mu = _glm.linkInv(eta);
        var = Math.max(1e-6, _glm.variance(mu)); // avoid numerical problems with 0 variance
        d = _glm.linkDeriv(mu);
        z = eta + (y-mu)*d;
        w = 1.0/(var*d*d);
      }
      _zsum += w*z;
      if(_validate) {
        _val.add(y, eta, mu);
      }
      _likelihood += _glm.likelihood(y,eta,mu);
      assert w >= 0|| Double.isNaN(w) : "invalid weight " + w; // allow NaNs - can occur if line-search is needed!
      double wz = w * z;
      _yy += wz * z;
      for(int i = 0; i < r.nBins; ++i)
        _xy[r.binIds[i]] += wz;
      for(int i = 0; i < r.nNums; ++i){
        int id = r.numIds == null?(i + numStart):r.numIds[i];
        double val = r.numVals[i];
        _xy[id] += wz*val;
      }
      if(_dinfo._intercept)
        _xy[_xy.length-1] += wz;
      _gram.addRow(r, w);
    }


    @Override
    public void reduce(GLMIterationTask git){
      _zsum += git._zsum;
      if(_jobKey == null || Job.isRunning(_jobKey)) {
        ArrayUtils.add(_xy, git._xy);
        _gram.add(git._gram);
        _yy += git._yy;
        _nobs += git._nobs;
        if (_validate) _val.add(git._val);
        _likelihood += git._likelihood;
        super.reduce(git);
      }
    }

    @Override protected void postGlobal(){
      if(_sparse && _dinfo._normSub != null) { // need to adjust gram for missing centering!
        int ns = _dinfo.numStart();
        int interceptIdx = _xy.length-1;
        for(int i = ns; i < _dinfo.fullN(); ++i) {
          double iMean = _dinfo._normSub[i - ns] * _dinfo._normMul[i - ns];
          for (int j = 0; j <= i; ++j) {
            double jMean = (j >= ns)?_dinfo._normSub[j - ns] * _dinfo._normMul[j - ns]:1;
            _gram._xx[i - _gram._diagN][j] = _gram.get(i,j) -  _gram.get(interceptIdx,i)*jMean - _gram.get(interceptIdx,j)*iMean + _gram.get(interceptIdx,interceptIdx) * iMean * jMean;
          }
        }
        if(_dinfo._intercept) { // do the intercept row
          for(int j = 0; j < _dinfo.fullN(); ++j)
            _gram._xx[_gram._xx.length-1][j] -= _gram.get(interceptIdx,interceptIdx)*_dinfo._normSub[j-ns]*_dinfo._normMul[j-ns];
        }
        // and the xy vec as well
        for(int i = ns; i < _dinfo.fullN(); ++i)
          _xy[i] -= _xy[_xy.length-1]*_dinfo._normSub[i-ns]*_dinfo._normMul[i-ns];
      }
      if(_val != null){
        _val.computeAIC();
        _val.computeAUC();
      }
    }

    public boolean hasNaNsOrInf() {
      return ArrayUtils.hasNaNsOrInfs(_xy) || _gram.hasNaNsOrInfs();
    }
  }

//  public static class GLMValidationTask<T extends GLMValidationTask<T>> extends MRTask<T> {
//    protected final GLMModel _model;
//    protected GLMValidation _res;
//    public final double _lambda;
//    public boolean _improved;
//    Key _jobKey;
//    public static Key makeKey(){return Key.make("__GLMValidation_" + Key.make().toString());}
//    public GLMValidationTask(GLMModel model, double lambda){this(model,lambda,null);}
//    public GLMValidationTask(GLMModel model, double lambda, H2OCountedCompleter completer){super(completer); _lambda = lambda; _model = model;}
//    @Override public void map(Chunk[] chunks){
//      _res = new GLMValidation(null,_model._ymu,_model._parms,_model.rank(_lambda));
//      final int nrows = chunks[0]._len;
//      double [] row   = MemoryManager.malloc8d(_model._output._names.length);
//      float  [] preds = MemoryManager.malloc4f(_model._parms._family == Family.binomial?3:1);
//      OUTER:
//      for(int i = 0; i < nrows; ++i){
//        if(chunks[chunks.length-1].isNA(i))continue;
//        for(int j = 0; j < chunks.length-1; ++j){
//          if(chunks[j].isNA(i))continue OUTER;
//          row[j] = chunks[j].atd(i);
//        }
//        _model.score0(row, preds);
//        double response = chunks[chunks.length-1].atd(i);
//        _res.add(response, _model._parms._family == Family.binomial?preds[2]:preds[0]);
//      }
//    }
//    @Override public void reduce(GLMValidationTask gval){_res.add(gval._res);}
//    @Override public void postGlobal(){
//      _res.computeAIC();
//      _res.computeAUC();
//    }
//  }
  // use general score to reduce number of possible different code paths
//  public static class GLMXValidationTask extends GLMValidationTask<GLMXValidationTask>{
//    protected final GLMModel [] _xmodels;
//    protected GLMValidation [] _xvals;
//    long _nobs;
//    final float [] _thresholds;
//    public static Key makeKey(){return Key.make("__GLMValidation_" + Key.make().toString());}
//
//    public GLMXValidationTask(GLMModel mainModel,double lambda, GLMModel [] xmodels, float [] thresholds){this(mainModel,lambda,xmodels,thresholds,null);}
//    public GLMXValidationTask(GLMModel mainModel,double lambda, GLMModel [] xmodels, float [] thresholds, final H2OCountedCompleter completer){
//      super(mainModel, lambda,completer);
//      _xmodels = xmodels;
//      _thresholds = thresholds;
//    }
//    @Override public void map(Chunk [] chunks) {
//      long gid = chunks[0].start();
//      _xvals = new GLMValidation[_xmodels.length];
//      for(int i = 0; i < _xmodels.length; ++i)
//        _xvals[i] = new GLMValidation(null,_xmodels[i]._ymu,_xmodels[i]._parms,_xmodels[i]._output.rank(),_thresholds);
//      final int nrows = chunks[0]._len;
//      double [] row   = MemoryManager.malloc8d(_xmodels[0]._output._names.length);
//      float  [] preds = MemoryManager.malloc4f(_xmodels[0]._parms._family == Family.binomial?3:1);
//      OUTER:
//      for(int i = 0; i < nrows; ++i){
//        if(chunks[chunks.length-1].isNA(i))continue;
//        for(int j = 0; j < chunks.length-1; ++j) {
//          if(chunks[j].isNA(i))continue OUTER;
//          row[j] = chunks[j].atd(i);
//        }
//        ++_nobs;
//        final int mid = (int)((i + gid)  % _xmodels.length);
//        final GLMModel model = _xmodels[mid];
//        final GLMValidation val = _xvals[mid];
//        model.score0(row, preds);
//        double response = chunks[chunks.length-1].at8(i);
//        val.add(response, model._parms._family == Family.binomial?preds[2]:preds[0]);
//      }
//    }
//    @Override public void reduce(GLMXValidationTask gval){
//      _nobs += gval._nobs;
//      for(int i = 0; i < _xvals.length; ++i)
//        _xvals[i].add(gval._xvals[i]);}
//
//    @Override public void postGlobal() {
//      H2OCountedCompleter cmp = (H2OCountedCompleter)getCompleter();
//      if(cmp != null)cmp.addToPendingCount(_xvals.length + 1);
//      for (int i = 0; i < _xvals.length; ++i) {
//        _xvals[i].computeAIC();
//        _xvals[i].computeAUC();
//        _xvals[i].nobs = _nobs - _xvals[i].nobs;
//        GLMModel.setXvalidation(cmp, _xmodels[i]._key, _lambda, _xvals[i]);
//      }
//      GLMModel.setXvalidation(cmp, _model._key, _lambda, new GLMXValidation(_model, _xmodels, _xvals, _lambda, _nobs,_thresholds));
//    }
//  }
}<|MERGE_RESOLUTION|>--- conflicted
+++ resolved
@@ -603,11 +603,7 @@
     final boolean _sparse;
     Vec _rowFilter;
 
-<<<<<<< HEAD
-    public  GLMIterationTask(Key jobKey, DataInfo dinfo, double lambda, GLMModel.GLMParameters glm, boolean validate, double [] beta, double ymu, Vec rowFilter, float [] thresholds, H2OCountedCompleter cmp) {
-=======
-    public  GLMIterationTask(Key jobKey, DataInfo dinfo, double lambda, GLMModel.GLMParameters glm, boolean validate, double [] beta, double ymu, H2OCountedCompleter cmp) {
->>>>>>> 4ad2ed00
+    public  GLMIterationTask(Key jobKey, DataInfo dinfo, double lambda, GLMModel.GLMParameters glm, boolean validate, double [] beta, double ymu, Vec rowFilter, H2OCountedCompleter cmp) {
       super(cmp);
       _jobKey = jobKey;
       _dinfo = dinfo;
@@ -641,14 +637,10 @@
       if(_sparse) {
         Row row = _dinfo.newDenseRow();
         for(Row r:_dinfo.extractSparseRows(chks, _beta))
-<<<<<<< HEAD
           if(rowFilter == null || rowFilter.at8(r.rid) == 0)
             processRow(r);
         // need to adjust gradient by centered zeros
         int numStart = _dinfo.numStart();
-=======
-          processRow(r);
->>>>>>> 4ad2ed00
       } else {
         Row row = _dinfo.newDenseRow();
         for(int r = 0 ; r < chks[0]._len; ++r) {
