--- conflicted
+++ resolved
@@ -66,14 +66,9 @@
     if not self._res:
       aggs=[]
       for k in self._aggs: aggs += (self._aggs[k])
-<<<<<<< HEAD
       #self._res = h2o.H2OFrame._expr(expr=h2o.ExprNode("GB", self._fr,self._by,self._order_by, *aggs))._frame()
-      self._res = h2o.H2OFrame._expr(expr=h2o.ExprNode("GB", self._fr,self._by,*aggs))._frame() #always sorted by grouping
-      self._computed=True
-=======
-      self._res = h2o.H2OFrame(expr.ExprNode("GB", self._fr,self._by,self._order_by, *aggs))
+      self._res = h2o.H2OFrame(expr.ExprNode("GB", self._fr,self._by,*aggs)) #always sorted by grouping
     return self._res
->>>>>>> 2ba06fa9
 
   def _add_agg(self,op,col,na):
     if op=="nrow": col=0
