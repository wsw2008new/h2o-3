--- conflicted
+++ resolved
@@ -131,7 +131,6 @@
     tmp_file = os.fdopen(tmp_handle,'wb')
     # create a new csv writer object thingy
     csv_writer = csv.DictWriter(tmp_file, fieldnames=header, restval=None, dialect="excel", extrasaction="ignore", delimiter=",")
-<<<<<<< HEAD
     csv_writer.writeheader()               # write the header
     csv_writer.writerows(data_to_write)    # write the data
     tmp_file.close()                       # close the streams
@@ -139,16 +138,6 @@
     os.remove(tmp_path)                    # delete the tmp file
 
   def _handle_text_key(self, text_key, check_header=None, header=None):
-=======
-    if isinstance(python_obj, (dict, collections.OrderedDict)):
-      csv_writer.writeheader()                     # write the header
-    csv_writer.writerows(data_to_write)            # write the data
-    tmp_file.close()                               # close the streams
-    self._upload_raw_data(tmp_path, **kwargs)      # actually upload the data to H2O
-    os.remove(tmp_path)                            # delete the tmp file
-
-  def _handle_text_key(self, text_key, **kwargs):
->>>>>>> 17546053
     """
     Handle result of upload_file
 
@@ -157,26 +146,18 @@
     :return: Part of the H2OFrame constructor.
     """
     # perform the parse setup
-<<<<<<< HEAD
     setup = h2o.parse_setup(text_key, col_names=header)
     if check_header is not None: setup["check_header"] = check_header
-=======
-    setup = h2o.parse_setup(text_key, **kwargs)
->>>>>>> 17546053
     parse = h2o._parse(setup)
     self._update_post_parse(parse)
     thousands_sep = h2o.H2ODisplay.THOUSANDS
     print "Uploaded {} into cluster with {} rows and {} cols".format(text_key, thousands_sep.format(self._nrows), thousands_sep.format(self._ncols))
 
-<<<<<<< HEAD
   def _upload_raw_data(self, tmp_file_path, header=None):
-=======
-  def _upload_raw_data(self, tmp_file_path, **kwargs):
->>>>>>> 17546053
     fui = {"file": os.path.abspath(tmp_file_path)}                            # file upload info is the normalized path to a local file
     dest_key = _py_tmp_key()                                                  # create a random name for the data
     h2o.H2OConnection.post_json("PostFile", fui, destination_frame=dest_key)  # do the POST -- blocking, and "fast" (does not real data upload)
-    self._handle_text_key(dest_key, **kwargs)                                 # actually parse the data and setup self._vecs
+    self._handle_text_key(dest_key, header)                                   # actually parse the data and setup self._vecs
 
   def __iter__(self):
     """
