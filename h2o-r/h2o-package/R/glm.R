#' H2O Generalized Linear Models
#'
#' Fit a generalized linear model, specified by a response variable, a set of predictors, and a description of the error distribution.
#'
#' @param x A vector containing the names or indices of the predictor variables to use in building the GLM model.
#' @param y A character string or index that represent the response variable in the model.
#' @param training_frame An H2OFrame object containing the variables in the model.
#' @param model_id (Optional) The unique id assigned to the resulting model. If none is given, an id will automatically be generated.
#' @param validation_frame An H2OFrame object containing the variables in the model.  Defaults to NULL.
#' @param max_iterations A non-negative integer specifying the maximum number of iterations.
#' @param ignore_const_cols A logical value indicating whether or not to ignore all the constant columns in the training frame.
#' @param beta_epsilon A non-negative number specifying the magnitude of the maximum difference between the coefficient estimates from successive iterations.
#'        Defines the convergence criterion for \code{h2o.glm}.
#' @param solver A character string specifying the solver used: IRLSM (supports more features), L_BFGS (scales better for datasets with many columns)
#' @param standardize A logical value indicating whether the numeric predictors should be standardized to have a mean of 0 and a variance of 1 prior to
#'        training the models.
#' @param family A character string specifying the distribution of the model:  gaussian, binomial, poisson, gamma, tweedie.
#' @param link A character string specifying the link function. The default is the canonical link for the \code{family}. The supported links for each of
#'        the \code{family} specifications are:\cr
#'        \code{"gaussian"}: \code{"identity"}, \code{"log"}, \code{"inverse"}\cr
#'        \code{"binomial"}: \code{"logit"}, \code{"log"}\cr
#'        \code{"poisson"}: \code{"log"}, \code{"identity"}\cr
#'        \code{"gamma"}: \code{"inverse"}, \code{"log"}, \code{"identity"}\cr
#'        \code{"tweedie"}: \code{"tweedie"}\cr
#' @param tweedie_variance_power A numeric specifying the power for the variance function when \code{family = "tweedie"}.
#' @param tweedie_link_power A numeric specifying the power for the link function when \code{family = "tweedie"}.
#' @param alpha A numeric in [0, 1] specifying the elastic-net mixing parameter.
#'                The elastic-net penalty is defined to be:
#'                \deqn{P(\alpha,\beta) = (1-\alpha)/2||\beta||_2^2 + \alpha||\beta||_1 = \sum_j [(1-\alpha)/2 \beta_j^2 + \alpha|\beta_j|]}
#'                making \code{alpha = 1} the lasso penalty and \code{alpha = 0} the ridge penalty.
#' @param lambda A non-negative shrinkage parameter for the elastic-net, which multiplies \eqn{P(\alpha,\beta)} in the objective function.
#'               When \code{lambda = 0}, no elastic-net penalty is applied and ordinary generalized linear models are fit.
#' @param prior (Optional) A numeric specifying the prior probability of class 1 in the response when \code{family = "binomial"}.
#'               The default prior is the observational frequency of class 1. Must be from (0,1) exclusive range or NULL (no prior).
#' @param lambda_search A logical value indicating whether to conduct a search over the space of lambda values starting from the lambda max, given
#'                      \code{lambda} is interpreted as lambda min.
#' @param nlambdas The number of lambda values to use when \code{lambda_search = TRUE}.
#' @param lambda_min_ratio Smallest value for lambda as a fraction of lambda.max. By default if the number of observations is greater than the
#'                         the number of variables then \code{lambda_min_ratio} = 0.0001; if the number of observations is less than the number
#'                         of variables then \code{lambda_min_ratio} = 0.01.
#' @param beta_constraints A data.frame or H2OParsedData object with the columns ["names",
#'        "lower_bounds", "upper_bounds", "beta_given", "rho"], where each row corresponds to a predictor
#'        in the GLM. "names" contains the predictor names, "lower_bounds" and "upper_bounds" are the lower
#'        and upper bounds of beta, "beta_given" is some supplied starting values for beta, and "rho" is the
#'        proximal penalty constant that is used with "beta_given". If "rho" is not specified when "beta_given"
#'        is then we will take the default rho value of zero.
#' @param offset_column Specify the offset column.
#' @param weights_column Specify the weights column.
#' @param nfolds (Optional) Number of folds for cross-validation. If \code{nfolds >= 2}, then \code{validation} must remain empty.
#' @param fold_column (Optional) Column with cross-validation fold index assignment per observation.
#' @param fold_assignment Cross-validation fold assignment scheme, if fold_column is not specified
#'        Must be "AUTO", "Random" or "Modulo".
#' @param keep_cross_validation_predictions Whether to keep the predictions of the cross-validation models.
#' @param intercept Logical, include constant term (intercept) in the model.
#' @param max_active_predictors (Optional) Convergence criteria for number of predictors when using L1 penalty.
#' @param objective_epsilon Convergence criteria. Converge if relative change in objective function is below this threshold.
#' @param gradient_epsilon Convergence criteria. Converge if gradient l-infinity norm is below this threshold.
#' @param non_negative Logical, allow only positive coefficients.
#' @param compute_p_values (Optional)  Logical, compute p-values, only allowed with IRLSM solver and no regularization. May fail if there are collinear predictors.
#' @param remove_collinear_columns (Optional)  Logical, valid only with no regularization. If set, co-linear columns will be automatically ignored (coefficient will be 0).
#' @param missing_values_handling (Optional) Controls handling of missing values. Can be either "MeanImputation" or "Skip". MeanImputation replaces missing values with mean for numeric and most frequent level for categorical,  Skip ignores observations with any missing value. Applied both during model training *AND* scoring.
#' @param max_runtime_secs Maximum allowed runtime in seconds for model training. Use 0 to disable.
#' @param ... (Currently Unimplemented)
#'        coefficients.
#'
#' @return A subclass of \code{\linkS4class{H2OModel}} is returned. The specific subclass depends on the machine learning task at hand
#'         (if it's binomial classification, then an \code{\linkS4class{H2OBinomialModel}} is returned, if it's regression then a
#'          \code{\linkS4class{H2ORegressionModel}} is returned). The default print-out of the models is shown, but further GLM-specifc
#'          information can be queried out of the object. To access these various items, please refer to the seealso section below.
#'
#'          Upon completion of the GLM, the resulting object has coefficients, normalized coefficients, residual/null deviance, aic,
#'          and a host of model metrics including MSE, AUC (for logistic regression), degrees of freedom, and confusion matrices. Please
#'          refer to the more in-depth GLM documentation available here: \url{http://h2o-release.s3.amazonaws.com/h2o-dev/rel-shannon/2/docs-website/h2o-docs/index.html#Data+Science+Algorithms-GLM},
#'
#' @seealso \code{\link{predict.H2OModel}} for prediction, \code{\link{h2o.mse}}, \code{\link{h2o.auc}},
#'          \code{\link{h2o.confusionMatrix}}, \code{\link{h2o.performance}}, \code{\link{h2o.giniCoef}}, \code{\link{h2o.logloss}},
#'          \code{\link{h2o.varimp}}, \code{\link{h2o.scoreHistory}}
#' @examples
#' \donttest{
#' h2o.init()
#'
#' # Run GLM of CAPSULE ~ AGE + RACE + PSA + DCAPS
#' prostatePath = system.file("extdata", "prostate.csv", package = "h2o")
#' prostate.hex = h2o.importFile(path = prostatePath, destination_frame = "prostate.hex")
#' h2o.glm(y = "CAPSULE", x = c("AGE","RACE","PSA","DCAPS"), training_frame = prostate.hex,
#'         family = "binomial", nfolds = 0, alpha = 0.5, lambda_search = FALSE)
#'
#' # Run GLM of VOL ~ CAPSULE + AGE + RACE + PSA + GLEASON
#' myX = setdiff(colnames(prostate.hex), c("ID", "DPROS", "DCAPS", "VOL"))
#' h2o.glm(y = "VOL", x = myX, training_frame = prostate.hex, family = "gaussian",
#'         nfolds = 0, alpha = 0.1, lambda_search = FALSE)
#'
#'
#' # GLM variable importance
#' # Also see:
#' #   https://github.com/h2oai/h2o/blob/master/R/tests/testdir_demos/runit_demo_VI_all_algos.R
#' data.hex = h2o.importFile(
#'   path = "https://s3.amazonaws.com/h2o-public-test-data/smalldata/demos/bank-additional-full.csv",
#'   destination_frame = "data.hex")
#' myX = 1:20
#' myY="y"
#' my.glm = h2o.glm(x=myX, y=myY, training_frame=data.hex, family="binomial", standardize=TRUE,
#'                  lambda_search=TRUE)
#' }
#' @export
h2o.glm <- function(x, y, training_frame, model_id, 
                    validation_frame = NULL,
                    ignore_const_cols = TRUE,
                    max_iterations = 50,
                    beta_epsilon = 0,
                    solver = c("IRLSM", "L_BFGS"),
                    standardize = TRUE,
                    family = c("gaussian", "binomial", "poisson", "gamma", "tweedie","multinomial"),
                    link = c("family_default", "identity", "logit", "log", "inverse", "tweedie"),
                    tweedie_variance_power = NaN,
                    tweedie_link_power = NaN,
                    alpha = 0.5,
                    prior = NULL,
                    lambda = 1e-05,
                    lambda_search = FALSE,
                    nlambdas = -1,
                    lambda_min_ratio = -1.0,
                    nfolds = 0,
                    fold_column = NULL,
                    fold_assignment = c("AUTO","Random","Modulo"),
                    keep_cross_validation_predictions = FALSE,
                    beta_constraints = NULL,
                    offset_column = NULL,
                    weights_column = NULL,
                    intercept = TRUE,
<<<<<<< HEAD
                    max_active_predictors = -1)
=======
                    max_active_predictors = -1,
                    objective_epsilon = -1,
                    gradient_epsilon = -1,
                    non_negative = FALSE,
                    compute_p_values = FALSE,
                    remove_collinear_columns = FALSE,
                    max_runtime_secs = 0,
                    missing_values_handling = c("MeanImputation","Skip"))
>>>>>>> 4f96ee57
{
  # if (!is.null(beta_constraints)) {
  #     if (!inherits(beta_constraints, "data.frame") && !is.H2OFrame(beta_constraints))
  #       stop(paste("`beta_constraints` must be an H2OH2OFrame or R data.frame. Got: ", class(beta_constraints)))
  #     if (inherits(beta_constraints, "data.frame")) {
  #       beta_constraints <- as.h2o(beta_constraints)
  #     }
  # }
  if (inherits(beta_constraints, "data.frame")) {
        beta_constraints <- as.h2o(beta_constraints)
  }

  if (!is.H2OFrame(training_frame))
   tryCatch(training_frame <- h2o.getFrame(training_frame),
            error = function(err) {
              stop("argument \"training_frame\" must be a valid H2OFrame or ID")
            })

  # Parameter list to send to model builder
  parms <- list()
  parms$training_frame <- training_frame
  args <- .verify_dataxy(training_frame, x, y)
  if( !missing(offset_column) && !is.null(offset_column))  args$x_ignore <- args$x_ignore[!( offset_column == args$x_ignore )]
  if( !missing(weights_column) && !is.null(weights_column)) args$x_ignore <- args$x_ignore[!( weights_column == args$x_ignore )]
  if( !missing(fold_column) && !is.null(fold_column)) args$x_ignore <- args$x_ignore[!( fold_column == args$x_ignore )]
  parms$ignored_columns <- args$x_ignore
  parms$response_column <- args$y
  if( !missing(validation_frame) )          parms$validation_frame       <- validation_frame
  if( !missing(model_id) )                  parms$model_id               <- model_id
  if( !missing(ignore_const_cols)  )        parms$ignore_const_cols      <- ignore_const_cols
  if( !missing(max_iterations) )            parms$max_iterations         <- max_iterations
  if( !missing(beta_epsilon) )              parms$beta_epsilon           <- beta_epsilon
  if( !missing(solver) )                    parms$solver                 <- solver
  if( !missing(standardize) )               parms$standardize            <- standardize
  if( !missing(family) )                    parms$family                 <- family
  if( !missing(link) )                      parms$link                   <- link
  if( !missing(tweedie_variance_power) )    parms$tweedie_variance_power <- tweedie_variance_power
  if( !missing(tweedie_link_power) )        parms$tweedie_link_power     <- tweedie_link_power
  if( !missing(alpha) )                     parms$alpha                  <- alpha
  if( !missing(prior) )                     parms$prior                  <- prior
  if( !missing(lambda) )                    parms$lambda                 <- lambda
  if( !missing(lambda_search) )             parms$lambda_search          <- lambda_search
  if( !missing(nlambdas) )                  parms$nlambdas               <- nlambdas
  if( !missing(lambda_min_ratio) )          parms$lambda_min_ratio       <- lambda_min_ratio
  if( !missing(offset_column) )             parms$offset_column          <- offset_column
  if( !missing(weights_column) )            parms$weights_column         <- weights_column
  if( !missing(intercept) )                 parms$intercept              <- intercept
  if( !missing(fold_column) )               parms$fold_column            <- fold_column
  if( !missing(fold_assignment) )           parms$fold_assignment        <- fold_assignment
  if( !missing(keep_cross_validation_predictions) )  parms$keep_cross_validation_predictions  <- keep_cross_validation_predictions
  if( !missing(max_active_predictors) )     parms$max_active_predictors  <- max_active_predictors
  if( !missing(objective_epsilon) )         parms$objective_epsilon      <- objective_epsilon
  if( !missing(gradient_epsilon) )          parms$gradient_epsilon       <- gradient_epsilon
  if( !missing(non_negative) )              parms$non_negative           <- non_negative
  if( !missing(compute_p_values) )          parms$compute_p_values       <- compute_p_values
  if( !missing(remove_collinear_columns) )  parms$remove_collinear_columns<- remove_collinear_columns
  if( !missing(max_runtime_secs))           parms$max_runtime_secs       <- max_runtime_secs
  # For now, accept nfolds in the R interface if it is 0 or 1, since those values really mean do nothing.
  # For any other value, error out.
  # Expunge nfolds from the message sent to H2O, since H2O doesn't understand it.
  if (!missing(nfolds) && nfolds > 1)
    parms$nfolds <- nfolds
  if(!missing(beta_constraints))
    parms$beta_constraints <- beta_constraints
<<<<<<< HEAD
  }
=======
    if(!missing(missing_values_handling))
        parms$missing_values_handling <- missing_values_handling
>>>>>>> 4f96ee57
  m <- .h2o.modelJob('glm', parms)
  m@model$coefficients <- m@model$coefficients_table[,2]
  names(m@model$coefficients) <- m@model$coefficients_table[,1]
  m
}

#' Set betas of an existing H2O GLM Model
#'
#' This function allows setting betas of an existing glm model.
#' @param model an \linkS4class{H2OModel} corresponding from a \code{h2o.glm} call.
#' @param beta a new set of betas (a named vector)
#' @export
h2o.makeGLMModel <- function(model,beta) {
   res = .h2o.__remoteSend(method="POST", .h2o.__GLMMakeModel, model=model@model_id, names = paste("[",paste(paste("\"",names(beta),"\"",sep=""), collapse=","),"]",sep=""), beta = paste("[",paste(as.vector(beta),collapse=","),"]",sep=""))
   m <- h2o.getModel(model_id=res$model_id$name)
   m@model$coefficients <- m@model$coefficients_table[,2]
   names(m@model$coefficients) <- m@model$coefficients_table[,1]
   m
}

##' Start an H2O Generalized Linear Model Job
##'
##' Creates a background H2O GLM job.
##' @inheritParams h2o.glm
##' @return Returns a \linkS4class{H2OModelFuture} class object.
##' @export
#h2o.startGLMJob <- function(x, y, training_frame, model_id, validation_frame,
#                    #AUTOGENERATED Params
#                    max_iterations = 50,
#                    beta_epsilon = 0,
#                    solver = c("IRLSM", "L_BFGS"),
#                    standardize = TRUE,
#                    family = c("gaussian", "binomial", "poisson", "gamma", "tweedie"),
#                    link = c("family_default", "identity", "logit", "log", "inverse", "tweedie"),
#                    tweedie_variance_power = NaN,
#                    tweedie_link_power = NaN,
#                    alpha = 0.5,
#                    prior = 0.0,
#                    lambda = 1e-05,
#                    lambda_search = FALSE,
#                    nlambdas = -1,
#                    lambda_min_ratio = 1.0,
#                    nfolds = 0,
#                    beta_constraints = NULL,
#                    ...
#                    )
#{
#  # if (!is.null(beta_constraints)) {
#  #     if (!inherits(beta_constraints, "data.frame") && !is.H2OFrame("H2OFrame"))
#  #       stop(paste("`beta_constraints` must be an H2OH2OFrame or R data.frame. Got: ", class(beta_constraints)))
#  #     if (inherits(beta_constraints, "data.frame")) {
#  #       beta_constraints <- as.h2o(beta_constraints)
#  #     }
#  # }
#
#  if (!is.H2OFrame(training_frame))
#      tryCatch(training_frame <- h2o.getFrame(training_frame),
#               error = function(err) {
#                 stop("argument \"training_frame\" must be a valid H2OFrame or model ID")
#              })
#
#    parms <- list()
#    args <- .verify_dataxy(training_frame, x, y)
#    parms$ignored_columns <- args$x_ignore
#    parms$response_column <- args$y
#    parms$training_frame  = training_frame
#    parms$beta_constraints = beta_constraints
#    if(!missing(model_id))
#      parms$model_id <- model_id
#    if(!missing(validation_frame))
#      parms$validation_frame <- validation_frame
#    if(!missing(max_iterations))
#      parms$max_iterations <- max_iterations
#    if(!missing(beta_epsilon))
#      parms$beta_epsilon <- beta_epsilon
#    if(!missing(solver))
#      parms$solver <- solver
#    if(!missing(standardize))
#      parms$standardize <- standardize
#    if(!missing(family))
#      parms$family <- family
#    if(!missing(link))
#      parms$link <- link
#    if(!missing(tweedie_variance_power))
#      parms$tweedie_variance_power <- tweedie_variance_power
#    if(!missing(tweedie_link_power))
#      parms$tweedie_link_power <- tweedie_link_power
#    if(!missing(alpha))
#      parms$alpha <- alpha
#    if(!missing(prior))
#      parms$prior <- prior
#    if(!missing(lambda))
#      parms$lambda <- lambda
#    if(!missing(lambda_search))
#      parms$lambda_search <- lambda_search
#    if(!missing(nlambdas))
#      parms$nlambdas <- nlambdas
#    if(!missing(lambda_min_ratio))
#      parms$lambda_min_ratio <- lambda_min_ratio
#    if(!missing(nfolds))
#      parms$nfolds <- nfolds
#
#    .h2o.startModelJob('glm', parms, h2oRestApiVersion=.h2o.__REST_API_VERSION)
#}<|MERGE_RESOLUTION|>--- conflicted
+++ resolved
@@ -128,9 +128,6 @@
                     offset_column = NULL,
                     weights_column = NULL,
                     intercept = TRUE,
-<<<<<<< HEAD
-                    max_active_predictors = -1)
-=======
                     max_active_predictors = -1,
                     objective_epsilon = -1,
                     gradient_epsilon = -1,
@@ -139,7 +136,6 @@
                     remove_collinear_columns = FALSE,
                     max_runtime_secs = 0,
                     missing_values_handling = c("MeanImputation","Skip"))
->>>>>>> 4f96ee57
 {
   # if (!is.null(beta_constraints)) {
   #     if (!inherits(beta_constraints, "data.frame") && !is.H2OFrame(beta_constraints))
@@ -204,12 +200,8 @@
     parms$nfolds <- nfolds
   if(!missing(beta_constraints))
     parms$beta_constraints <- beta_constraints
-<<<<<<< HEAD
-  }
-=======
     if(!missing(missing_values_handling))
         parms$missing_values_handling <- missing_values_handling
->>>>>>> 4f96ee57
   m <- .h2o.modelJob('glm', parms)
   m@model$coefficients <- m@model$coefficients_table[,2]
   names(m@model$coefficients) <- m@model$coefficients_table[,1]
