package hex;

import water.exceptions.H2OIllegalArgumentException;
import water.fvec.Frame;

public class ModelMetricsBinomial extends ModelMetricsSupervised {
  public final AUC2 _auc;
  public final double _logloss;

  public ModelMetricsBinomial(Model model, Frame frame, double mse, String[] domain, double sigma, AUC2 auc, double logloss) {
    super(model, frame, mse, domain, sigma);
    _auc = auc;
    _logloss = logloss;
  }

  public static ModelMetricsBinomial getFromDKV(Model model, Frame frame) {
    ModelMetrics mm = ModelMetrics.getFromDKV(model, frame);
    if( !(mm instanceof ModelMetricsBinomial) )
      throw new H2OIllegalArgumentException("Expected to find a Binomial ModelMetrics for model: " + model._key.toString() + " and frame: " + frame._key.toString(),
              "Expected to find a ModelMetricsBinomial for model: " + model._key.toString() + " and frame: " + frame._key.toString() + " but found a: " + mm.getClass());
    return (ModelMetricsBinomial) mm;
  }

  @Override public AUC2 auc() { return _auc; }
  @Override public ConfusionMatrix cm() {
    if( _auc == null ) return null;
    long[][] cm = _auc.defaultCM();
    return cm == null ? null : new ConfusionMatrix(cm, _domain);
  }


  public static class MetricBuilderBinomial<T extends MetricBuilderBinomial<T>> extends MetricBuilderSupervised<T> {
    double _logloss;
    protected AUC2.AUCBuilder _auc;
    public MetricBuilderBinomial( String[] domain ) { super(2,domain); _auc = new AUC2.AUCBuilder(AUC2.NBINS); }

    // Passed a float[] sized nclasses+1; ds[0] must be a prediction.  ds[1...nclasses-1] must be a class
    // distribution;
    @Override public double[] perRow(double ds[], float[] yact, Model m) {
      if( Float .isNaN(yact[0]) ) return ds; // No errors if   actual   is missing
      if( Double.isNaN(ds  [0]) ) return ds; // No errors if prediction is missing
      _count++;
      final int iact = (int)yact[0];

      // Compute error
      double err = 1-ds[iact+1];  // Error: distance from predicting ycls as 1.0
      _sumsqe += err*err;           // Squared error
      assert !Double.isNaN(_sumsqe);

      // Compute log loss
      final double eps = 1e-15;
      _logloss += -Math.log(Math.max(eps,ds[iact+1]));

      _auc.perRow(ds[2],iact);

      return ds;                // Flow coding
    }

    @Override public void reduce( T mb ) {
      super.reduce(mb); // sumseq, count
      _logloss += mb._logloss;
      _auc.reduce(mb._auc);
    }

<<<<<<< HEAD
    public ModelMetrics makeModelMetrics( Model m, Frame f, double sigma) {
      double logloss;
      if (sigma != 0.0) {
        ConfusionMatrix[] cms = new ConfusionMatrix[_cms.length];
        for (int i = 0; i < cms.length; i++) cms[i] = new ConfusionMatrix(_cms[i], _domain);

        AUCData aucdata = new AUC(cms, _thresholds, _domain).data();
=======
    @Override public ModelMetrics makeModelMetrics( Model m, Frame f, double sigma) {
      if (sigma != 0.0 && _count > 0 ) {
>>>>>>> 05c3d62d
        double mse = _sumsqe / _count;
        double logloss = _logloss / _count;
        AUC2 auc = new AUC2(_auc);
        return m._output.addModelMetrics(new ModelMetricsBinomial(m, f, mse, _domain, sigma, auc, logloss));
      } else {
        return m._output.addModelMetrics(new ModelMetricsBinomial(m, f, Double.NaN, null, Double.NaN, null, Double.NaN));
      }
    }
  }
}<|MERGE_RESOLUTION|>--- conflicted
+++ resolved
@@ -62,18 +62,8 @@
       _auc.reduce(mb._auc);
     }
 
-<<<<<<< HEAD
-    public ModelMetrics makeModelMetrics( Model m, Frame f, double sigma) {
-      double logloss;
-      if (sigma != 0.0) {
-        ConfusionMatrix[] cms = new ConfusionMatrix[_cms.length];
-        for (int i = 0; i < cms.length; i++) cms[i] = new ConfusionMatrix(_cms[i], _domain);
-
-        AUCData aucdata = new AUC(cms, _thresholds, _domain).data();
-=======
     @Override public ModelMetrics makeModelMetrics( Model m, Frame f, double sigma) {
       if (sigma != 0.0 && _count > 0 ) {
->>>>>>> 05c3d62d
         double mse = _sumsqe / _count;
         double logloss = _logloss / _count;
         AUC2 auc = new AUC2(_auc);
